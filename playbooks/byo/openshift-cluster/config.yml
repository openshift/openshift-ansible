---
- include: ../../common/openshift-cluster/config.yml
  vars:
    g_etcd_group: "{{ 'etcd' }}"
    g_masters_group: "{{ 'masters' }}"
    g_nodes_group: "{{ 'nodes' }}"
    openshift_cluster_id: "{{ cluster_id | default('default') }}"
<<<<<<< HEAD
    openshift_debug_level: 2
    openshift_deployment_type: "{{ deployment_type }}"
=======
    openshift_debug_level: 4
    openshift_deployment_type: "{{ deployment_type }}"
    openshift_product_type: "{{ product_type }}"
>>>>>>> 57916aea
<|MERGE_RESOLUTION|>--- conflicted
+++ resolved
@@ -5,11 +5,6 @@
     g_masters_group: "{{ 'masters' }}"
     g_nodes_group: "{{ 'nodes' }}"
     openshift_cluster_id: "{{ cluster_id | default('default') }}"
-<<<<<<< HEAD
     openshift_debug_level: 2
     openshift_deployment_type: "{{ deployment_type }}"
-=======
-    openshift_debug_level: 4
-    openshift_deployment_type: "{{ deployment_type }}"
-    openshift_product_type: "{{ product_type }}"
->>>>>>> 57916aea
+    openshift_product_type: "{{ product_type }}"