--- conflicted
+++ resolved
@@ -6,30 +6,9 @@
   set_fact:
     scratch_name: "{{ cluster_id }}-{{ k8s_type }}-{{ '%05x' | format(1048576 | random) }}"
   register: master_names_output
-<<<<<<< HEAD
-  with_sequence: start=1 end={{ num_masters }}
-  when: num_masters|int > 1
-
-- name: Generate master instance name
-  set_fact:
-    scratch_name: "{{ cluster_id }}-{{ k8s_type }}-{{ '%05x' | format(1048576 | random) }}"
-  register: master_names_output
-  when: num_masters|int == 1
-
-- set_fact:
-    master_names: "{{ master_names_output.results | oo_collect('ansible_facts') | oo_collect('scratch_name') }}"
-  when: num_masters|int > 1
-
-- debug: msg="val - {{ master_names_output }}"
-
-- set_fact:
-    master_names: "{{ master_names_output['ansible_facts']['scratch_name'] }}"
-  when: num_masters|int == 1
-=======
   with_sequence: count={{ num_masters }}
 
 - set_fact:
     master_names: "{{ master_names_output.results | default([])
                       | oo_collect('ansible_facts')
-                      | oo_collect('scratch_name') }}"
->>>>>>> 30d653aa
+                      | oo_collect('scratch_name') }}"