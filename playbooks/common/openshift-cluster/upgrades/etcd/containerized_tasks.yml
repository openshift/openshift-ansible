---
- name: Verify cluster is healthy pre-upgrade
  command: "etcdctl --cert-file /etc/etcd/peer.crt --key-file /etc/etcd/peer.key --ca-file /etc/etcd/ca.crt -C https://{{ openshift.common.hostname }}:2379 cluster-health"

- name: Get current image
  shell: grep 'ExecStart=' /etc/systemd/system/etcd_container.service | awk '{print $NF}'
  register: current_image

- name: Set new_etcd_image
  set_fact:
    new_etcd_image: "{{ current_image.stdout | regex_replace('/etcd.*$','/etcd3:' ~ upgrade_version ) if upgrade_version | version_compare('3.0','>=')
                        else current_image.stdout.split(':')[0] ~ ':' ~ upgrade_version }}"

- name: Pull new etcd image
  command: "docker pull {{ new_etcd_image }}"

- name: Update to latest etcd image
  replace:
    dest: /etc/systemd/system/etcd_container.service
    regexp: "{{ current_image.stdout }}$"
    replace: "{{ new_etcd_image }}"

- name: Restart etcd_container
  systemd:
    name: etcd_container
    daemon_reload: yes
    state: restarted

## TODO: probably should just move this into the backup playbooks, also this
## will fail on atomic host. We need to revisit how to do etcd backups there as
## the container may be newer than etcdctl on the host. Assumes etcd3 obsoletes etcd (7.3.1)
- name: Upgrade etcd for etcdctl when not atomic
<<<<<<< HEAD
  action: "{{ ansible_pkg_mgr }} name=etcd state=latest"
=======
  package: name=etcd state=latest
>>>>>>> 3e5f3380
  when: not openshift.common.is_atomic | bool

- name: Verify cluster is healthy
  command: "etcdctl --cert-file /etc/etcd/peer.crt --key-file /etc/etcd/peer.key --ca-file /etc/etcd/ca.crt -C https://{{ openshift.common.hostname }}:2379 cluster-health"
  register: etcdctl
  until: etcdctl.rc == 0
  retries: 3
  delay: 10

- name: Store new etcd_image
  openshift_facts:
    role: etcd
    local_facts:
      etcd_image: "{{ new_etcd_image }}"<|MERGE_RESOLUTION|>--- conflicted
+++ resolved
@@ -30,11 +30,7 @@
 ## will fail on atomic host. We need to revisit how to do etcd backups there as
 ## the container may be newer than etcdctl on the host. Assumes etcd3 obsoletes etcd (7.3.1)
 - name: Upgrade etcd for etcdctl when not atomic
-<<<<<<< HEAD
-  action: "{{ ansible_pkg_mgr }} name=etcd state=latest"
-=======
   package: name=etcd state=latest
->>>>>>> 3e5f3380
   when: not openshift.common.is_atomic | bool
 
 - name: Verify cluster is healthy
