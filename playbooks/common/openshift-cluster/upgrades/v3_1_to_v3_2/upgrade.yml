--- conflicted
+++ resolved
@@ -3,17 +3,13 @@
 # The restart playbook should be run after this playbook completes.
 ###############################################################################
 
-<<<<<<< HEAD
-- include: ../../../../byo/openshift-cluster/upgrades/docker/docker_upgrade.yml
-
-- name: Update Docker facts
-=======
 - name: Upgrade docker
->>>>>>> c903318b
   hosts: oo_masters_to_config:oo_nodes_to_config
   roles:
   - openshift_facts
   tasks:
+  - include: docker_upgrade.yml
+    when: not openshift.common.is_atomic | bool
   - name: Set post docker install facts
     openshift_facts:
       role: "{{ item.role }}"
