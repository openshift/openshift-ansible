--- conflicted
+++ resolved
@@ -1,5 +1,5 @@
 ---
-- name: Drain and upgrade nodes
+- name: Evacuate and upgrade nodes
   hosts: oo_nodes_to_upgrade
   # This var must be set with -e on invocation, as it is not a per-host inventory var
   # and is evaluated early. Values such as "20%" can also be used.
@@ -17,11 +17,7 @@
   # we merge upgrade functionality into the base roles and a normal config.yml playbook run.
   - name: Determine if node is currently scheduleable
     command: >
-<<<<<<< HEAD
       {{ hostvars[groups.oo_first_master.0].openshift.common.client_binary }} get node {{ openshift.common.hostname | lower }} -o json
-=======
-      {{ hostvars[groups.oo_first_master.0].openshift.common.client_binary }} get node {{ openshift.node.nodename | lower }} -o json
->>>>>>> 3e5f3380
     register: node_output
     delegate_to: "{{ groups.oo_first_master.0 }}"
     changed_when: false
@@ -33,11 +29,7 @@
 
   - name: Mark unschedulable if host is a node
     command: >
-<<<<<<< HEAD
       {{ hostvars[groups.oo_first_master.0].openshift.common.client_binary }} adm manage-node {{ openshift.common.hostname | lower }} --schedulable=false
-=======
-      {{ hostvars[groups.oo_first_master.0].openshift.common.client_binary }} adm manage-node {{ openshift.node.nodename | lower }} --schedulable=false
->>>>>>> 3e5f3380
     delegate_to: "{{ groups.oo_first_master.0 }}"
     when: inventory_hostname in groups.oo_nodes_to_upgrade
     # NOTE: There is a transient "object has been modified" error here, allow a couple
@@ -49,11 +41,7 @@
 
   - name: Drain Node for Kubelet upgrade
     command: >
-<<<<<<< HEAD
-      {{ hostvars[groups.oo_first_master.0].openshift.common.client_binary }} adm manage-node {{ openshift.common.hostname | lower }} --evacuate --force
-=======
-      {{ hostvars[groups.oo_first_master.0].openshift.common.client_binary }} adm manage-node {{ openshift.node.nodename | lower }} --drain --force
->>>>>>> 3e5f3380
+      {{ hostvars[groups.oo_first_master.0].openshift.common.client_binary }} adm manage-node {{ openshift.common.hostname | lower }} --drain --force
     delegate_to: "{{ groups.oo_first_master.0 }}"
     when: inventory_hostname in groups.oo_nodes_to_upgrade
 
@@ -84,21 +72,12 @@
   - name: Ensure containerized services stopped before Docker restart
     service: name={{ item }} state=stopped
     with_items:
-<<<<<<< HEAD
-      - etcd_container
-      - openvswitch
-      - "{{ openshift.common.service_type }}-master"
-      - "{{ openshift.common.service_type }}-master-api"
-      - "{{ openshift.common.service_type }}-master-controllers"
-      - "{{ openshift.common.service_type }}-node"
-=======
     - etcd_container
     - openvswitch
     - "{{ openshift.common.service_type }}-master"
     - "{{ openshift.common.service_type }}-master-api"
     - "{{ openshift.common.service_type }}-master-controllers"
     - "{{ openshift.common.service_type }}-node"
->>>>>>> 3e5f3380
     failed_when: false
     when: openshift.common.is_containerized | bool
 
@@ -110,14 +89,11 @@
     when: inventory_hostname in groups.oo_nodes_to_upgrade and not openshift.common.is_containerized | bool
   - name: Set node schedulability
     command: >
-<<<<<<< HEAD
       {{ hostvars[groups.oo_first_master.0].openshift.common.client_binary }} adm manage-node {{ openshift.common.hostname | lower }} --schedulable=true
-=======
-      {{ hostvars[groups.oo_first_master.0].openshift.common.client_binary }} adm manage-node {{ openshift.node.nodename | lower }} --schedulable=true
->>>>>>> 3e5f3380
     delegate_to: "{{ groups.oo_first_master.0 }}"
     when: inventory_hostname in groups.oo_nodes_to_upgrade and was_schedulable | bool
     register: node_sched
     until: node_sched.rc == 0
     retries: 3
-    delay: 1+    delay: 1
+
