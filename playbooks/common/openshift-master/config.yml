--- conflicted
+++ resolved
@@ -217,11 +217,8 @@
     when: openshift_master_ha | bool
   - role: openshift_examples
     when: deployment_type in ['enterprise','openshift-enterprise','origin']
-<<<<<<< HEAD
-=======
   - role: openshift_cluster_metrics
     when: openshift.common.use_cluster_metrics | bool
->>>>>>> 8dd04af4
 
 # Additional instance config for online deployments
 - name: Additional instance config
