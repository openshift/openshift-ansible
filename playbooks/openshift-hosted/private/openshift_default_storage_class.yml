--- conflicted
+++ resolved
@@ -3,16 +3,15 @@
   hosts: oo_first_master
   roles:
   - role: openshift_default_storage_class
-<<<<<<< HEAD
-    when: openshift_cloudprovider_kind is defined and (openshift_cloudprovider_kind == 'aws' or openshift_cloudprovider_kind == 'gce' or openshift_cloudprovider_kind == 'openstack')
+    when:
+    - openshift_cloudprovider_kind is defined
+    - openshift_cloudprovider_kind in ['aws','gce','openstack','vsphere']
+
   - role: openshift_default_storage_class
     openshift_storageclass_default: false
     openshift_storageclass_name: ssd
     openshift_storageclass_parameters:
       type: pd-ssd
-    when: openshift_cloudprovider_kind is defined and openshift_cloudprovider_kind == 'gce'
-=======
     when:
     - openshift_cloudprovider_kind is defined
-    - openshift_cloudprovider_kind in ['aws','gce','openstack','vsphere']
->>>>>>> bb78b910
+    - openshift_cloudprovider_kind == 'gce'