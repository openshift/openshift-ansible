---
# TODO: need to figure out a plan for setting hostname, currently the default
# is localhost, so no hostname value (or public_hostname) value is getting
# assigned

- hosts: localhost
  gather_facts: no
  vars_files:
  - vars.yml
  tasks:
  - set_fact:
      g_ssh_user_tmp: "{{ deployment_vars[deployment_type].ssh_user }}"
      g_sudo_tmp: "{{ deployment_vars[deployment_type].sudo }}"

- include: ../../common/openshift-cluster/config.yml
  vars:
    g_etcd_group: "{{ 'tag_env-host-type-' ~ cluster_id ~ '-openshift-etcd' }}"
    g_masters_group: "{{ 'tag_env-host-type-' ~ cluster_id ~ '-openshift-master' }}"
    g_nodes_group: "{{ 'tag_env-host-type-' ~ cluster_id ~ '-openshift-node' }}"
    g_ssh_user: "{{ hostvars.localhost.g_ssh_user_tmp }}"
    g_sudo: "{{ hostvars.localhost.g_sudo_tmp }}"
    openshift_cluster_id: "{{ cluster_id }}"
<<<<<<< HEAD
    openshift_debug_level: 2
    openshift_deployment_type: "{{ deployment_type }}"
=======
    openshift_debug_level: 4
    openshift_deployment_type: "{{ deployment_type }}"
    openshift_product_type: "{{ product_type }}"
>>>>>>> 57916aea
<|MERGE_RESOLUTION|>--- conflicted
+++ resolved
@@ -20,11 +20,6 @@
     g_ssh_user: "{{ hostvars.localhost.g_ssh_user_tmp }}"
     g_sudo: "{{ hostvars.localhost.g_sudo_tmp }}"
     openshift_cluster_id: "{{ cluster_id }}"
-<<<<<<< HEAD
     openshift_debug_level: 2
     openshift_deployment_type: "{{ deployment_type }}"
-=======
-    openshift_debug_level: 4
-    openshift_deployment_type: "{{ deployment_type }}"
-    openshift_product_type: "{{ product_type }}"
->>>>>>> 57916aea
+    openshift_product_type: "{{ product_type }}"