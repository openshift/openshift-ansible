--- conflicted
+++ resolved
@@ -9,12 +9,7 @@
     openshift_cluster_id: "{{ cluster_id }}"
     openshift_debug_level: "{{ debug_level }}"
     openshift_deployment_type: "{{ deployment_type }}"
-<<<<<<< HEAD
-    openshift_hostname: "{{ ec2_private_ip_address }}"
     openshift_public_hostname: "{{ ec2_ip_address }}"
     openshift_router_selector: 'type=infra'
     openshift_infra_nodes: "{{ g_infra_hosts }}"
-    openshift_node_labels: '{"region": "{{ ec2_region }}", "type": "{{ hostvars[inventory_hostname]["ec2_tag_sub-host-type"] if inventory_hostname in groups["tag_host-type_node"] else hostvars[inventory_hostname]["ec2_tag_host-type"] }}"}'
-=======
-    openshift_public_hostname: "{{ ec2_ip_address }}"
->>>>>>> c2e81417
+    openshift_node_labels: '{"region": "{{ ec2_region }}", "type": "{{ hostvars[inventory_hostname]["ec2_tag_sub-host-type"] if inventory_hostname in groups["tag_host-type_node"] else hostvars[inventory_hostname]["ec2_tag_host-type"] }}"}'