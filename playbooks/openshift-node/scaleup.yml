---
- name: Pre-scaleup checks
  hosts: localhost
  connection: local
  gather_facts: no
  tasks:
  - fail:
      msg: >
        Detected no new_workers in inventory. Please add hosts to the
        new_workers host group to add nodes.
    when: groups.new_workers | default([]) | length == 0

<<<<<<< HEAD
- import_playbook: ../init/version.yml
  vars:
    l_openshift_version_set_hosts: "oo_nodes_to_config:!oo_first_master"

- import_playbook: private/bootstrap.yml
- import_playbook: private/join.yml

- import_playbook: ../openshift-glusterfs/private/add_hosts.yml
=======
- name: install nodes
  hosts: new_workers
  roles:
  - openshift_node40
>>>>>>> eb1f3432
<|MERGE_RESOLUTION|>--- conflicted
+++ resolved
@@ -10,18 +10,7 @@
         new_workers host group to add nodes.
     when: groups.new_workers | default([]) | length == 0
 
-<<<<<<< HEAD
-- import_playbook: ../init/version.yml
-  vars:
-    l_openshift_version_set_hosts: "oo_nodes_to_config:!oo_first_master"
-
-- import_playbook: private/bootstrap.yml
-- import_playbook: private/join.yml
-
-- import_playbook: ../openshift-glusterfs/private/add_hosts.yml
-=======
 - name: install nodes
   hosts: new_workers
   roles:
-  - openshift_node40
->>>>>>> eb1f3432
+  - openshift_node40