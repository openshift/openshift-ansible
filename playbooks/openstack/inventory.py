#!/usr/bin/env python
"""
This is an Ansible dynamic inventory for OpenStack.

It requires your OpenStack credentials to be set in clouds.yaml or your shell
environment.

"""

from __future__ import print_function

import argparse
import json
import os
try:
    import ConfigParser
except ImportError:
    import configparser as ConfigParser

from keystoneauth1.exceptions.catalog import EndpointNotFound
import shade


def base_openshift_inventory(cluster_hosts):
    '''Set the base openshift inventory.'''
    inventory = {}

    masters = [server.name for server in cluster_hosts
               if server.metadata['host-type'] == 'master']

    etcd = [server.name for server in cluster_hosts
            if server.metadata['host-type'] == 'etcd']
    if not etcd:
        etcd = masters

    infra_hosts = [server.name for server in cluster_hosts
                   if server.metadata['host-type'] == 'node' and
                   server.metadata['sub-host-type'] == 'infra']

    app = [server.name for server in cluster_hosts
           if server.metadata['host-type'] == 'node' and
           server.metadata['sub-host-type'] == 'app']

    cns = [server.name for server in cluster_hosts
           if server.metadata['host-type'] == 'cns']

    load_balancers = [server.name for server in cluster_hosts
                      if server.metadata['host-type'] == 'lb']

    # NOTE: everything that should go to the `[nodes]` group:
    nodes = list(set(masters + etcd + infra_hosts + app + cns))

    # NOTE: all OpenShift nodes, including `[lb]`, `[nfs]`, etc.:
    osev3 = list(set(nodes + load_balancers))

    inventory['OSEv3'] = {'hosts': osev3, 'vars': {}}
    inventory['openstack_nodes'] = {'hosts': nodes}
    inventory['openstack_master_nodes'] = {'hosts': masters}
    inventory['openstack_etcd_nodes'] = {'hosts': etcd}
    inventory['openstack_infra_nodes'] = {'hosts': infra_hosts}
    inventory['openstack_compute_nodes'] = {'hosts': app}
    inventory['openstack_cns_nodes'] = {'hosts': cns}
    inventory['lb'] = {'hosts': load_balancers}
    inventory['localhost'] = {'ansible_connection': 'local'}

    return inventory


def get_docker_storage_mountpoints(volumes):
    '''Check volumes to see if they're being used for docker storage'''
    docker_storage_mountpoints = {}
    for volume in volumes:
        if volume.metadata.get('purpose') == "openshift_docker_storage":
            for attachment in volume.attachments:
                if attachment.server_id in docker_storage_mountpoints:
                    docker_storage_mountpoints[attachment.server_id].append(attachment.device)
                else:
                    docker_storage_mountpoints[attachment.server_id] = [attachment.device]
    return docker_storage_mountpoints


def _get_hostvars(server, docker_storage_mountpoints):
    ssh_ip_address = server.public_v4 or server.private_v4
    hostvars = {
        'ansible_host': ssh_ip_address
    }

    public_v4 = server.public_v4 or server.private_v4
    if public_v4:
        hostvars['public_v4'] = server.public_v4
        hostvars['openshift_public_ip'] = server.public_v4
    # TODO(shadower): what about multiple networks?
    if server.private_v4:
        hostvars['private_v4'] = server.private_v4
        hostvars['openshift_ip'] = server.private_v4

        # NOTE(shadower): Yes, we set both hostname and IP to the private
        # IP address for each node. OpenStack doesn't resolve nodes by
        # name at all, so using a hostname here would require an internal
        # DNS which would complicate the setup and potentially introduce
        # performance issues.
        hostvars['openshift_hostname'] = server.metadata.get(
            'openshift_hostname', server.private_v4)
    hostvars['openshift_public_hostname'] = server.name

    if server.metadata['host-type'] == 'cns':
        hostvars['glusterfs_devices'] = ['/dev/nvme0n1']

    group_name = server.metadata.get('openshift_node_group_name')
    hostvars['openshift_node_group_name'] = group_name

    # check for attached docker storage volumes
    if 'os-extended-volumes:volumes_attached' in server:
        if server.id in docker_storage_mountpoints:
            hostvars['docker_storage_mountpoints'] = ' '.join(
                docker_storage_mountpoints[server.id])
    return hostvars


def _get_cluster_name():
    ''' Get the cluster name.'''
    cluster_name = os.getenv('OPENSHIFT_CLUSTER', 'openshift-cluster')
    return cluster_name


def build_inventory():
    '''Build the dynamic inventory.'''
    cloud = shade.openstack_cloud()

<<<<<<< HEAD
    cluster_name = _get_cluster_name()
    cluster_hosts = [
        server for server in cloud.list_servers()
        if 'metadata' in server and 'clusterid' in server.metadata and server.metadata['clusterid'] == cluster_name]
=======
    # Use an environment variable to optionally skip returning the app nodes.
    show_compute_nodes = os.environ.get('OPENSTACK_SHOW_COMPUTE_NODES', 'true').lower() == "true"

    # TODO(shadower): filter the servers based on the `OPENSHIFT_CLUSTER`
    # environment variable.
    cluster_hosts = [
        server for server in cloud.list_servers()
        if 'metadata' in server and 'clusterid' in server.metadata and
        (show_compute_nodes or server.metadata.get('sub-host-type') != 'app')]
>>>>>>> 9a5be5e1

    inventory = base_openshift_inventory(cluster_hosts)

    inventory['_meta'] = {'hostvars': {}}

    # Some clouds don't have Cinder. That's okay:
    try:
        volumes = cloud.list_volumes()
    except EndpointNotFound:
        volumes = []

    # cinder volumes used for docker storage
    docker_storage_mountpoints = get_docker_storage_mountpoints(volumes)
    for server in cluster_hosts:
        inventory['_meta']['hostvars'][server.name] = _get_hostvars(
            server,
            docker_storage_mountpoints)

    stout = _get_stack_outputs(cloud)
    if stout is not None:
        try:
            inventory['localhost'].update({
                'openshift_openstack_api_lb_provider':
                stout['api_lb_provider'],
                'openshift_openstack_api_lb_port_id':
                stout['api_lb_vip_port_id'],
                'openshift_openstack_api_lb_sg_id':
                stout['api_lb_sg_id']})
        except KeyError:
            pass  # Not an API load balanced deployment

        try:
            inventory['OSEv3']['vars'][
                'openshift_master_cluster_hostname'] = stout['private_api_ip']
        except KeyError:
            pass  # Internal LB not specified

        inventory['localhost']['openshift_openstack_private_api_ip'] = \
            stout.get('private_api_ip')
        inventory['localhost']['openshift_openstack_public_api_ip'] = \
            stout.get('public_api_ip')
        inventory['localhost']['openshift_openstack_public_router_ip'] = \
            stout.get('public_router_ip')

        try:
            inventory['OSEv3']['vars'] = _get_kuryr_vars(cloud, stout)
        except KeyError:
            pass  # Not a kuryr deployment
    return inventory


def _get_stack_outputs(cloud_client):
    """Returns a dictionary with the stack outputs"""
    cluster_name = _get_cluster_name()

    stack = cloud_client.get_stack(cluster_name)
    if stack is None or stack['stack_status'] not in (
            'CREATE_COMPLETE', 'UPDATE_COMPLETE'):
        return None

    data = {}
    for output in stack['outputs']:
        data[output['output_key']] = output['output_value']
    return data


def _get_kuryr_vars(cloud_client, data):
    """Returns a dictionary of Kuryr variables resulting of heat stacking"""
    settings = {}
    settings['kuryr_openstack_pod_subnet_id'] = data['pod_subnet']
    if 'pod_subnet_pool' in data:
        settings['kuryr_openstack_pod_subnet_pool_id'] = data[
            'pod_subnet_pool']
    settings['kuryr_openstack_pod_router_id'] = data['pod_router']
    settings['kuryr_openstack_worker_nodes_subnet_id'] = data['vm_subnet']
    settings['kuryr_openstack_service_subnet_id'] = data['service_subnet']
    settings['kuryr_openstack_pod_sg_id'] = data['pod_access_sg_id']
    settings['kuryr_openstack_pod_project_id'] = (
        cloud_client.current_project_id)
    settings['kuryr_openstack_api_lb_ip'] = data['private_api_ip']

    settings['kuryr_openstack_auth_url'] = cloud_client.auth['auth_url']
    settings['kuryr_openstack_username'] = cloud_client.auth['username']
    settings['kuryr_openstack_password'] = cloud_client.auth['password']
    if 'user_domain_id' in cloud_client.auth:
        settings['kuryr_openstack_user_domain_name'] = (
            cloud_client.auth['user_domain_id'])
    else:
        settings['kuryr_openstack_user_domain_name'] = (
            cloud_client.auth['user_domain_name'])
    # FIXME(apuimedo): consolidate kuryr controller credentials into the same
    #                  vars the openstack playbook uses.
    settings['kuryr_openstack_project_id'] = cloud_client.current_project_id
    if 'project_domain_id' in cloud_client.auth:
        settings['kuryr_openstack_project_domain_name'] = (
            cloud_client.auth['project_domain_id'])
    else:
        settings['kuryr_openstack_project_domain_name'] = (
            cloud_client.auth['project_domain_name'])
    return settings


def output_inventory(inventory, output_file):
    """Outputs inventory into a file in ini format"""
    config = ConfigParser.ConfigParser(allow_no_value=True)

    host_meta_vars = _get_host_meta_vars_as_dict(inventory)

    for key in sorted(inventory.keys()):
        if key == 'localhost':
            config.add_section('localhost')
            config.set('localhost', 'localhost')
            config.add_section('localhost:vars')
            for var, value in inventory['localhost'].items():
                config.set('localhost:vars', var, value)
        elif key not in ('localhost', '_meta'):
            if 'hosts' in inventory[key]:
                config.add_section(key)
                for host in inventory[key]['hosts']:
                    if host in host_meta_vars.keys():
                        config.set(key, host + " " + host_meta_vars[host])
                    else:
                        config.set(key, host)
            if 'vars' in inventory[key]:
                config.add_section(key + ":vars")
                for var, value in inventory[key]['vars'].items():
                    config.set(key + ":vars", var, value)

    with open(output_file, 'w') as configfile:
        config.write(configfile)


def _get_host_meta_vars_as_dict(inventory):
    """parse host meta vars from inventory as dict"""
    host_meta_vars = {}
    if '_meta' in inventory.keys():
        if 'hostvars' in inventory['_meta']:
            for host in inventory['_meta']['hostvars'].keys():
                host_meta_vars[host] = ' '.join(
                    '{}={}'.format(key, val) for key, val in inventory['_meta']['hostvars'][host].items())
    return host_meta_vars


def parse_args():
    """parse arguments to script"""
    parser = argparse.ArgumentParser(description="Create ansible inventory.")
    parser.add_argument('--static', type=str, default='',
                        help='File to store a static inventory in.')
    parser.add_argument('--list', action="store_true", default=False,
                        help='List inventory.')

    return parser.parse_args()


if __name__ == '__main__':
    if parse_args().static:
        output_inventory(build_inventory(), parse_args().static)
    else:
        print(json.dumps(build_inventory(), indent=4, sort_keys=True))<|MERGE_RESOLUTION|>--- conflicted
+++ resolved
@@ -127,22 +127,16 @@
     '''Build the dynamic inventory.'''
     cloud = shade.openstack_cloud()
 
-<<<<<<< HEAD
     cluster_name = _get_cluster_name()
+    # Use an environment variable to optionally skip returning the app nodes.
+    show_compute_nodes = os.environ.get('OPENSTACK_SHOW_COMPUTE_NODES', 'true').lower() == "true"
+
     cluster_hosts = [
         server for server in cloud.list_servers()
-        if 'metadata' in server and 'clusterid' in server.metadata and server.metadata['clusterid'] == cluster_name]
-=======
-    # Use an environment variable to optionally skip returning the app nodes.
-    show_compute_nodes = os.environ.get('OPENSTACK_SHOW_COMPUTE_NODES', 'true').lower() == "true"
-
-    # TODO(shadower): filter the servers based on the `OPENSHIFT_CLUSTER`
-    # environment variable.
-    cluster_hosts = [
-        server for server in cloud.list_servers()
-        if 'metadata' in server and 'clusterid' in server.metadata and
-        (show_compute_nodes or server.metadata.get('sub-host-type') != 'app')]
->>>>>>> 9a5be5e1
+        if 'metadata' in server and 'clusterid' in server.metadata and server.metadata['clusterid'] == cluster_name
+        and (show_compute_nodes or server.metadata.get('sub-host-type') != 'app')]
+
+    
 
     inventory = base_openshift_inventory(cluster_hosts)
 
