---
- debug: var=openshift_version
- debug: var=openshift.common

- name: Install clients
  action: "{{ ansible_pkg_mgr }} name={{ openshift.common.service_type }}-clients state=present"
  when: not openshift.common.is_containerized | bool

# TODO: handle no openshift_version set?
- name: Pull CLI Image
  command: >
<<<<<<< HEAD
    docker pull {{ openshift.common.cli_image }}:v{{ openshift_version }}
=======
    docker pull {{ openshift.common.cli_image }}{{ ':' + openshift_version if openshift_version is defined and openshift_version != '' else '' }}
>>>>>>> fea08b9b
  when: openshift.common.is_containerized | bool

- name: Create /usr/local/bin/openshift cli wrapper
  template:
    src: openshift.j2
    dest: /usr/local/bin/openshift
    mode: 0755
  when: openshift.common.is_containerized | bool

- name: Create client symlinks
  file:
    path: "{{ item }}"
    state: link
    src: /usr/local/bin/openshift
  with_items:
    - /usr/local/bin/oadm
    - /usr/local/bin/oc
    - /usr/local/bin/kubectl
  when: openshift.common.is_containerized | bool

- name: Reload facts to pick up installed OpenShift version
  openshift_facts:
<|MERGE_RESOLUTION|>--- conflicted
+++ resolved
@@ -9,11 +9,7 @@
 # TODO: handle no openshift_version set?
 - name: Pull CLI Image
   command: >
-<<<<<<< HEAD
-    docker pull {{ openshift.common.cli_image }}:v{{ openshift_version }}
-=======
-    docker pull {{ openshift.common.cli_image }}{{ ':' + openshift_version if openshift_version is defined and openshift_version != '' else '' }}
->>>>>>> fea08b9b
+    docker pull {{ openshift.common.cli_image }}{{ ':v' + openshift_version if openshift_version is defined and openshift_version != '' else '' }}
   when: openshift.common.is_containerized | bool
 
 - name: Create /usr/local/bin/openshift cli wrapper
