---
- name: Installing git
  yum: name=git state=latest

- name: Install Openshift files for UHA
  git:
    repo: http://172.16.141.210/git/scm/rbox/mip.git
    dest: ~/mip
    version: multinode 
    clone: yes

<<<<<<< HEAD
- name: Install Openshift blueprints for RBox
  git:
    repo: http://172.16.141.210/git/scm/uha/blueprints_rbox.git
    dest: ~/blueprints_rbox
    version: master 
    clone: yes

- name: Create symlink to blueprints
  file:
    src: ~/blueprints_rbox
    dest: ~/mip/blueprints_rbox
    state: link

- name: Update config files for RBox
  shell: ./update_to_cluster.sh rbox artifactory
  args:
    chdir: ~/mip
  environment:
    OS_BIN: /usr/bin/openshift  

#- name: Logging in
#  shell: /usr/bin/openshift login

- name: Creating Project
  shell: ./tools/deploy-siz-one.sh 
=======
- name: Launch R-Box
  shell: ./launch_rbox.sh artifactory
>>>>>>> c2eead3a
  args:
    chdir: ~/mip
  environment:
    OS_BIN: /usr/bin/openshift
<|MERGE_RESOLUTION|>--- conflicted
+++ resolved
@@ -9,36 +9,8 @@
     version: multinode 
     clone: yes
 
-<<<<<<< HEAD
-- name: Install Openshift blueprints for RBox
-  git:
-    repo: http://172.16.141.210/git/scm/uha/blueprints_rbox.git
-    dest: ~/blueprints_rbox
-    version: master 
-    clone: yes
-
-- name: Create symlink to blueprints
-  file:
-    src: ~/blueprints_rbox
-    dest: ~/mip/blueprints_rbox
-    state: link
-
-- name: Update config files for RBox
-  shell: ./update_to_cluster.sh rbox artifactory
-  args:
-    chdir: ~/mip
-  environment:
-    OS_BIN: /usr/bin/openshift  
-
-#- name: Logging in
-#  shell: /usr/bin/openshift login
-
-- name: Creating Project
-  shell: ./tools/deploy-siz-one.sh 
-=======
 - name: Launch R-Box
   shell: ./launch_rbox.sh artifactory
->>>>>>> c2eead3a
   args:
     chdir: ~/mip
   environment:
