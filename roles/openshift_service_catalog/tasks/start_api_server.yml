--- conflicted
+++ resolved
@@ -16,11 +16,6 @@
   register: api_health
   until: "'ok' in api_health.content"
   retries: 60
-<<<<<<< HEAD
   delay: 10
   changed_when: false
-=======
-  delay: 5
-  changed_when: false
-  when: containerized
->>>>>>> 0f69ce38
+  when: containerized