--- conflicted
+++ resolved
@@ -92,13 +92,8 @@
       controller_lease_ttl: "{{ osm_controller_lease_ttl | default(None) }}"
       master_image: "{{ osm_image | default(None) }}"
       admission_plugin_config: "{{openshift_master_admission_plugin_config | default(None) }}"
-<<<<<<< HEAD
-      kube_admission_plugin_config: "{{openshift_master_kube_admission_plugin_config | default(None) }}" # deprecated, merged with admission_plugin_config
-      oauth_template: "{{ openshift_master_oauth_template | default(None) }}" # deprecated in origin 1.2 / OSE 3.2
-=======
       kube_admission_plugin_config: "{{openshift_master_kube_admission_plugin_config | default(None) }}"  # deprecated, merged with admission_plugin_config
       oauth_template: "{{ openshift_master_oauth_template | default(None) }}"  # deprecated in origin 1.2 / OSE 3.2
->>>>>>> 3e5f3380
       oauth_templates: "{{ openshift_master_oauth_templates | default(None) }}"
       oauth_always_show_provider_selection: "{{ openshift_master_oauth_always_show_provider_selection | default(None) }}"
       image_policy_config: "{{ openshift_master_image_policy_config | default(None) }}"
@@ -107,10 +102,6 @@
       api_env_vars: "{{ openshift_master_api_env_vars | default(None) }}"
       controllers_env_vars: "{{ openshift_master_controllers_env_vars | default(None) }}"
       audit_config: "{{ openshift_master_audit_config | default(None) }}"
-<<<<<<< HEAD
-      metrics_public_url: "{% if openshift_hosted_metrics_deploy | default(false) %}https://{{ metrics_hostname }}/hawkular/metrics{% endif %}"
-=======
->>>>>>> 3e5f3380
       scheduler_args: "{{ openshift_master_scheduler_args | default(None) }}"
 
 - name: Determine if scheduler config present
