#!/usr/bin/python
# -*- coding: utf-8 -*-
'''
Custom filters for use in openshift-master
'''
import copy
import sys

from ansible import errors
from ansible.parsing.yaml.dumper import AnsibleDumper
from ansible.plugins.filter.core import to_bool as ansible_bool

from ansible.module_utils.six import string_types, u

import yaml


class IdentityProviderBase(object):
    """ IdentityProviderBase

        Attributes:
            name (str): Identity provider Name
            login (bool): Is this identity provider a login provider?
            challenge (bool): Is this identity provider a challenge provider?
            provider (dict): Provider specific config
            _idp (dict): internal copy of the IDP dict passed in
            _required (list): List of lists of strings for required attributes
            _optional (list): List of lists of strings for optional attributes
            _allow_additional (bool): Does this provider support attributes
                not in _required and _optional

        Args:
            api_version(str): OpenShift config version
            idp (dict): idp config dict

        Raises:
            AnsibleFilterError:
    """
    # disabling this check since the number of instance attributes are
    # necessary for this class
    # pylint: disable=too-many-instance-attributes
    def __init__(self, api_version, idp):
        if api_version not in ['v1']:
            raise errors.AnsibleFilterError("|failed api version {0} unknown".format(api_version))

        self._idp = copy.deepcopy(idp)

        if 'name' not in self._idp:
            raise errors.AnsibleFilterError("|failed identity provider missing a name")

        if 'kind' not in self._idp:
            raise errors.AnsibleFilterError("|failed identity provider missing a kind")

        self.name = self._idp.pop('name')
        self.login = ansible_bool(self._idp.pop('login', False))
        self.challenge = ansible_bool(self._idp.pop('challenge', False))
        self.provider = dict(apiVersion=api_version, kind=self._idp.pop('kind'))

        mm_keys = ('mappingMethod', 'mapping_method')
        mapping_method = None
        for key in mm_keys:
            if key in self._idp:
                mapping_method = self._idp.pop(key)
        if mapping_method is None:
            mapping_method = self.get_default('mappingMethod')
        self.mapping_method = mapping_method

        valid_mapping_methods = ['add', 'claim', 'generate', 'lookup']
        if self.mapping_method not in valid_mapping_methods:
            raise errors.AnsibleFilterError("|failed unknown mapping method "
                                            "for provider {0}".format(self.__class__.__name__))
        self._required = []
        self._optional = []
        self._allow_additional = True

    @staticmethod
    def validate_idp_list(idp_list):
        ''' validates a list of idps '''
        names = [x.name for x in idp_list]
        if len(set(names)) != len(names):
            raise errors.AnsibleFilterError("|failed more than one provider configured with the same name")

        for idp in idp_list:
            idp.validate()

    def validate(self):
        ''' validate an instance of this idp class '''
        pass

    @staticmethod
    def get_default(key):
        ''' get a default value for a given key '''
        if key == 'mappingMethod':
            return 'claim'
        else:
            return None

    def set_provider_item(self, items, required=False):
        ''' set a provider item based on the list of item names provided. '''
        for item in items:
            provider_key = items[0]
            if item in self._idp:
                self.provider[provider_key] = self._idp.pop(item)
                break
        else:
            default = self.get_default(provider_key)
            if default is not None:
                self.provider[provider_key] = default
            elif required:
                raise errors.AnsibleFilterError("|failed provider {0} missing "
                                                "required key {1}".format(self.__class__.__name__, provider_key))

    def set_provider_items(self):
        ''' set the provider items for this idp '''
        for items in self._required:
            self.set_provider_item(items, True)
        for items in self._optional:
            self.set_provider_item(items)
        if self._allow_additional:
            for key in self._idp.keys():
                self.set_provider_item([key])
        else:
            if len(self._idp) > 0:
                raise errors.AnsibleFilterError("|failed provider {0} "
                                                "contains unknown keys "
                                                "{1}".format(self.__class__.__name__, ', '.join(self._idp.keys())))

    def to_dict(self):
        ''' translate this idp to a dictionary '''
        return dict(name=self.name, challenge=self.challenge,
                    login=self.login, mappingMethod=self.mapping_method,
                    provider=self.provider)


class LDAPPasswordIdentityProvider(IdentityProviderBase):
    """ LDAPPasswordIdentityProvider

        Attributes:

        Args:
            api_version(str): OpenShift config version
            idp (dict): idp config dict

        Raises:
            AnsibleFilterError:
    """
    def __init__(self, api_version, idp):
        super(LDAPPasswordIdentityProvider, self).__init__(api_version, idp)
        self._allow_additional = False
        self._required += [['attributes'], ['url'], ['insecure']]
        self._optional += [['ca'],
                           ['bindDN', 'bind_dn'],
                           ['bindPassword', 'bind_password']]

        self._idp['insecure'] = ansible_bool(self._idp.pop('insecure', False))

        if 'attributes' in self._idp and 'preferred_username' in self._idp['attributes']:
            pref_user = self._idp['attributes'].pop('preferred_username')
            self._idp['attributes']['preferredUsername'] = pref_user

<<<<<<< HEAD
        self._idp['ca'] = '/etc/origin/master/{}_ldap_ca.crt'.format(self.name)
=======
        self._idp['ca'] = '/etc/origin/master/{}_ldap_ca.crt'.format(idp['name'])
>>>>>>> bee51780

    def validate(self):
        ''' validate this idp instance '''
        if not isinstance(self.provider['attributes'], dict):
            raise errors.AnsibleFilterError("|failed attributes for provider "
                                            "{0} must be a dictionary".format(self.__class__.__name__))

        attrs = ['id', 'email', 'name', 'preferredUsername']
        for attr in attrs:
            if attr in self.provider['attributes'] and not isinstance(self.provider['attributes'][attr], list):
                raise errors.AnsibleFilterError("|failed {0} attribute for "
                                                "provider {1} must be a list".format(attr, self.__class__.__name__))

        unknown_attrs = set(self.provider['attributes'].keys()) - set(attrs)
        if len(unknown_attrs) > 0:
            raise errors.AnsibleFilterError("|failed provider {0} has unknown "
                                            "attributes: {1}".format(self.__class__.__name__, ', '.join(unknown_attrs)))


class KeystonePasswordIdentityProvider(IdentityProviderBase):
    """ KeystoneIdentityProvider

        Attributes:

        Args:
            api_version(str): OpenShift config version
            idp (dict): idp config dict

        Raises:
            AnsibleFilterError:
    """
    def __init__(self, api_version, idp):
        super(KeystonePasswordIdentityProvider, self).__init__(api_version, idp)
        self._allow_additional = False
        self._required += [['url'], ['domainName', 'domain_name']]
        self._optional += [['ca'], ['certFile', 'cert_file'], ['keyFile', 'key_file']]


class RequestHeaderIdentityProvider(IdentityProviderBase):
    """ RequestHeaderIdentityProvider

        Attributes:

        Args:
            api_version(str): OpenShift config version
            idp (dict): idp config dict

        Raises:
            AnsibleFilterError:
    """
    def __init__(self, api_version, idp):
        super(RequestHeaderIdentityProvider, self).__init__(api_version, idp)
        self._allow_additional = False
        self._required += [['headers']]
        self._optional += [['challengeURL', 'challenge_url'],
                           ['loginURL', 'login_url'],
                           ['clientCA', 'client_ca'],
                           ['clientCommonNames', 'client_common_names'],
                           ['emailHeaders', 'email_headers'],
                           ['nameHeaders', 'name_headers'],
                           ['preferredUsernameHeaders', 'preferred_username_headers']]
        self._idp['clientCA'] = \
            '/etc/origin/master/{}_request_header_ca.crt'.format(idp['name'])

    def validate(self):
        ''' validate this idp instance '''
        if not isinstance(self.provider['headers'], list):
            raise errors.AnsibleFilterError("|failed headers for provider {0} "
                                            "must be a list".format(self.__class__.__name__))


class AllowAllPasswordIdentityProvider(IdentityProviderBase):
    """ AllowAllPasswordIdentityProvider

        Attributes:

        Args:
            api_version(str): OpenShift config version
            idp (dict): idp config dict

        Raises:
            AnsibleFilterError:
    """
    def __init__(self, api_version, idp):
        super(AllowAllPasswordIdentityProvider, self).__init__(api_version, idp)
        self._allow_additional = False


class DenyAllPasswordIdentityProvider(IdentityProviderBase):
    """ DenyAllPasswordIdentityProvider

        Attributes:

        Args:
            api_version(str): OpenShift config version
            idp (dict): idp config dict

        Raises:
            AnsibleFilterError:
    """
    def __init__(self, api_version, idp):
        super(DenyAllPasswordIdentityProvider, self).__init__(api_version, idp)
        self._allow_additional = False


class HTPasswdPasswordIdentityProvider(IdentityProviderBase):
    """ HTPasswdPasswordIdentity

        Attributes:

        Args:
            api_version(str): OpenShift config version
            idp (dict): idp config dict

        Raises:
            AnsibleFilterError:
    """
    def __init__(self, api_version, idp):
        # Workaround: We used to let users specify arbitrary location of
        # htpasswd file, but now it needs to be in specific spot.
        idp['file'] = '/etc/origin/master/htpasswd'
        super(HTPasswdPasswordIdentityProvider, self).__init__(api_version, idp)
        self._allow_additional = False
        self._required += [['file']]

    @staticmethod
    def get_default(key):
        if key == 'file':
            return '/etc/origin/htpasswd'
        else:
            return IdentityProviderBase.get_default(key)


class BasicAuthPasswordIdentityProvider(IdentityProviderBase):
    """ BasicAuthPasswordIdentityProvider

        Attributes:

        Args:
            api_version(str): OpenShift config version
            idp (dict): idp config dict

        Raises:
            AnsibleFilterError:
    """
    def __init__(self, api_version, idp):
        super(BasicAuthPasswordIdentityProvider, self).__init__(api_version, idp)
        self._allow_additional = False
        self._required += [['url']]
        self._optional += [['ca'], ['certFile', 'cert_file'], ['keyFile', 'key_file']]


class IdentityProviderOauthBase(IdentityProviderBase):
    """ IdentityProviderOauthBase

        Attributes:

        Args:
            api_version(str): OpenShift config version
            idp (dict): idp config dict

        Raises:
            AnsibleFilterError:
    """
    def __init__(self, api_version, idp):
        super(IdentityProviderOauthBase, self).__init__(api_version, idp)
        self._allow_additional = False
        self._required += [['clientID', 'client_id'], ['clientSecret', 'client_secret']]

    def validate(self):
        ''' validate an instance of this idp class '''
        pass


class OpenIDIdentityProvider(IdentityProviderOauthBase):
    """ OpenIDIdentityProvider

        Attributes:

        Args:
            api_version(str): OpenShift config version
            idp (dict): idp config dict

        Raises:
            AnsibleFilterError:
    """
    def __init__(self, api_version, idp):
        IdentityProviderOauthBase.__init__(self, api_version, idp)
        self._required += [['claims'], ['urls']]
        self._optional += [['ca'],
                           ['extraScopes'],
                           ['extraAuthorizeParameters']]
        if 'claims' in self._idp and 'preferred_username' in self._idp['claims']:
            pref_user = self._idp['claims'].pop('preferred_username')
            self._idp['claims']['preferredUsername'] = pref_user
        if 'urls' in self._idp and 'user_info' in self._idp['urls']:
            user_info = self._idp['urls'].pop('user_info')
            self._idp['urls']['userInfo'] = user_info
        if 'extra_scopes' in self._idp:
            self._idp['extraScopes'] = self._idp.pop('extra_scopes')
        if 'extra_authorize_parameters' in self._idp:
            self._idp['extraAuthorizeParameters'] = self._idp.pop('extra_authorize_parameters')

        self._idp['ca'] = '/etc/origin/master/{}_openid_ca.crt'.format(idp['name'])

    def validate(self):
        ''' validate this idp instance '''
        if not isinstance(self.provider['claims'], dict):
            raise errors.AnsibleFilterError("|failed claims for provider {0} "
                                            "must be a dictionary".format(self.__class__.__name__))

        for var, var_type in (('extraScopes', list), ('extraAuthorizeParameters', dict)):
            if var in self.provider and not isinstance(self.provider[var], var_type):
                raise errors.AnsibleFilterError("|failed {1} for provider "
                                                "{0} must be a {2}".format(self.__class__.__name__,
                                                                           var,
                                                                           var_type.__class__.__name__))

        required_claims = ['id']
        optional_claims = ['email', 'name', 'preferredUsername']
        all_claims = required_claims + optional_claims

        for claim in required_claims:
            if claim in required_claims and claim not in self.provider['claims']:
                raise errors.AnsibleFilterError("|failed {0} claim missing "
                                                "for provider {1}".format(claim, self.__class__.__name__))

        for claim in all_claims:
            if claim in self.provider['claims'] and not isinstance(self.provider['claims'][claim], list):
                raise errors.AnsibleFilterError("|failed {0} claims for "
                                                "provider {1} must be a list".format(claim, self.__class__.__name__))

        unknown_claims = set(self.provider['claims'].keys()) - set(all_claims)
        if len(unknown_claims) > 0:
            raise errors.AnsibleFilterError("|failed provider {0} has unknown "
                                            "claims: {1}".format(self.__class__.__name__, ', '.join(unknown_claims)))

        if not isinstance(self.provider['urls'], dict):
            raise errors.AnsibleFilterError("|failed urls for provider {0} "
                                            "must be a dictionary".format(self.__class__.__name__))

        required_urls = ['authorize', 'token']
        optional_urls = ['userInfo']
        all_urls = required_urls + optional_urls

        for url in required_urls:
            if url not in self.provider['urls']:
                raise errors.AnsibleFilterError("|failed {0} url missing for "
                                                "provider {1}".format(url, self.__class__.__name__))

        unknown_urls = set(self.provider['urls'].keys()) - set(all_urls)
        if len(unknown_urls) > 0:
            raise errors.AnsibleFilterError("|failed provider {0} has unknown "
                                            "urls: {1}".format(self.__class__.__name__, ', '.join(unknown_urls)))


class GoogleIdentityProvider(IdentityProviderOauthBase):
    """ GoogleIdentityProvider

        Attributes:

        Args:
            api_version(str): OpenShift config version
            idp (dict): idp config dict

        Raises:
            AnsibleFilterError:
    """
    def __init__(self, api_version, idp):
        IdentityProviderOauthBase.__init__(self, api_version, idp)
        self._optional += [['hostedDomain', 'hosted_domain']]

    def validate(self):
        ''' validate this idp instance '''
        if self.challenge:
            raise errors.AnsibleFilterError("|failed provider {0} does not "
                                            "allow challenge authentication".format(self.__class__.__name__))


class GitHubIdentityProvider(IdentityProviderOauthBase):
    """ GitHubIdentityProvider

        Attributes:

        Args:
            api_version(str): OpenShift config version
            idp (dict): idp config dict

        Raises:
            AnsibleFilterError:
    """
    def __init__(self, api_version, idp):
        IdentityProviderOauthBase.__init__(self, api_version, idp)
        self._optional += [['organizations'],
                           ['teams']]

    def validate(self):
        ''' validate this idp instance '''
        if self.challenge:
            raise errors.AnsibleFilterError("|failed provider {0} does not "
                                            "allow challenge authentication".format(self.__class__.__name__))


class FilterModule(object):
    ''' Custom ansible filters for use by the openshift_control_plane role'''

    @staticmethod
    def translate_idps(idps, api_version):
        ''' Translates a list of dictionaries into a valid identityProviders config '''
        idp_list = []

        if not isinstance(idps, list):
            raise errors.AnsibleFilterError("|failed expects to filter on a list of identity providers")
        for idp in idps:
            if not isinstance(idp, dict):
                raise errors.AnsibleFilterError("|failed identity providers must be a list of dictionaries")

            cur_module = sys.modules[__name__]
            idp_class = getattr(cur_module, idp['kind'], None)
            idp_inst = idp_class(api_version, idp) if idp_class is not None else IdentityProviderBase(api_version, idp)
            idp_inst.set_provider_items()
            idp_list.append(idp_inst)

        IdentityProviderBase.validate_idp_list(idp_list)
        return u(yaml.dump([idp.to_dict() for idp in idp_list],
                           allow_unicode=True,
                           default_flow_style=False,
                           width=float("inf"),
                           Dumper=AnsibleDumper))

    @staticmethod
    def oo_htpasswd_users_from_file(file_contents):
        ''' return a dictionary of htpasswd users from htpasswd file contents '''
        htpasswd_entries = {}
        if not isinstance(file_contents, string_types):
            raise errors.AnsibleFilterError("failed, expects to filter on a string")
        for line in file_contents.splitlines():
            user = None
            passwd = None
            if len(line) == 0:
                continue
            if ':' in line:
                user, passwd = line.split(':', 1)

            if user is None or len(user) == 0 or passwd is None or len(passwd) == 0:
                error_msg = "failed, expects each line to be a colon separated string representing the user and passwd"
                raise errors.AnsibleFilterError(error_msg)
            htpasswd_entries[user] = passwd
        return htpasswd_entries

    def filters(self):
        ''' returns a mapping of filters to methods '''
        return {"translate_idps": self.translate_idps,
                "oo_htpasswd_users_from_file": self.oo_htpasswd_users_from_file}<|MERGE_RESOLUTION|>--- conflicted
+++ resolved
@@ -158,11 +158,7 @@
             pref_user = self._idp['attributes'].pop('preferred_username')
             self._idp['attributes']['preferredUsername'] = pref_user
 
-<<<<<<< HEAD
         self._idp['ca'] = '/etc/origin/master/{}_ldap_ca.crt'.format(self.name)
-=======
-        self._idp['ca'] = '/etc/origin/master/{}_ldap_ca.crt'.format(idp['name'])
->>>>>>> bee51780
 
     def validate(self):
         ''' validate this idp instance '''
