--- conflicted
+++ resolved
@@ -145,13 +145,9 @@
             facts['hosted']['registry']['selector'] = facts['master'].pop('registry_selector')
     return facts
 
-<<<<<<< HEAD
-def migrate_admission_plugin_facts(facts):
-=======
 
 def migrate_admission_plugin_facts(facts):
     """ Apply migrations for admission plugin facts """
->>>>>>> 3e5f3380
     if 'master' in facts:
         if 'kube_admission_plugin_config' in facts['master']:
             if 'admission_plugin_config' not in facts['master']:
@@ -165,10 +161,7 @@
             facts['master'].pop('kube_admission_plugin_config', None)
     return facts
 
-<<<<<<< HEAD
-=======
-
->>>>>>> 3e5f3380
+
 def migrate_local_facts(facts):
     """ Apply migrations of local facts """
     migrated_facts = copy.deepcopy(facts)
@@ -179,10 +172,7 @@
     migrated_facts = migrate_admission_plugin_facts(migrated_facts)
     return migrated_facts
 
-<<<<<<< HEAD
-=======
-
->>>>>>> 3e5f3380
+
 def first_ip(network):
     """ Return the first IPv4 address in network
 
@@ -210,6 +200,7 @@
     if (not hostname or
             hostname.startswith('localhost') or
             hostname.endswith('localdomain') or
+            hostname.endswith('novalocal') or
             len(hostname.split('.')) < 2):
         return False
 
@@ -421,24 +412,12 @@
     facts['network']['ip'] = local_ipv4
     facts['network']['public_ip'] = metadata['ec2_compat']['public-ipv4']
 
-<<<<<<< HEAD
     # TODO: verify local hostname makes sense and is resolvable
     facts['network']['hostname'] = metadata['hostname']
 
     # TODO: verify that public hostname makes sense and is resolvable
     pub_h = metadata['ec2_compat']['public-hostname']
     facts['network']['public_hostname'] = pub_h
-=======
-    for f_var, h_var, ip_var in [('hostname', 'hostname', 'local-ipv4'),
-                                 ('public_hostname', 'public-hostname', 'public-ipv4')]:
-        try:
-            if socket.gethostbyname(metadata['ec2_compat'][h_var]) == metadata['ec2_compat'][ip_var]:
-                facts['network'][f_var] = metadata['ec2_compat'][h_var]
-            else:
-                facts['network'][f_var] = metadata['ec2_compat'][ip_var]
-        except socket.gaierror:
-            facts['network'][f_var] = metadata['ec2_compat'][ip_var]
->>>>>>> 3e5f3380
 
     return facts
 
@@ -1027,20 +1006,7 @@
 
     return facts
 
-<<<<<<< HEAD
-=======
-
-def set_nodename(facts):
-    """ set nodename """
-    if 'node' in facts and 'common' in facts:
-        if 'cloudprovider' in facts and facts['cloudprovider']['kind'] == 'openstack':
-            facts['node']['nodename'] = facts['provider']['metadata']['hostname'].replace('.novalocal', '')
-        else:
-            facts['node']['nodename'] = facts['common']['hostname'].lower()
-    return facts
-
-
->>>>>>> 3e5f3380
+
 def migrate_oauth_template_facts(facts):
     """
     Migrate an old oauth template fact to a newer format if it's present.
@@ -1429,7 +1395,7 @@
 
         facts['common'][h_var] = choose_hostname(
             [provider_facts['network'].get(h_var)],
-            facts['common'][ip_var]
+            facts['common'][h_var]
         )
 
     facts['provider'] = provider_facts
@@ -1668,13 +1634,8 @@
         # If we're actually defining a proxy config then create admission_plugin_config
         # if it doesn't exist, then merge builddefaults[config] structure
         # into admission_plugin_config
-<<<<<<< HEAD
-        if 'config' in builddefaults and ('http_proxy' in builddefaults or \
-                'https_proxy' in builddefaults):
-=======
         if 'config' in builddefaults and ('http_proxy' in builddefaults or
                                           'https_proxy' in builddefaults):
->>>>>>> 3e5f3380
             if 'admission_plugin_config' not in facts['master']:
                 facts['master']['admission_plugin_config'] = dict()
             facts['master']['admission_plugin_config'].update(builddefaults['config'])
