--- conflicted
+++ resolved
@@ -30,11 +30,7 @@
 
 - name: Pull master image
   command: >
-<<<<<<< HEAD
-    docker pull {{ openshift.master.master_image }}:v{{ openshift_version }}
-=======
-    docker pull {{ openshift.master.master_image }}{{ ':' + openshift_version if openshift_version is defined and openshift_version != '' else '' }}
->>>>>>> fea08b9b
+    docker pull {{ openshift.master.master_image }}{{ ':v' + openshift_version if openshift_version is defined and openshift_version != '' else '' }}
   when: openshift.common.is_containerized | bool
 
 - name: Create openshift.common.data_dir
