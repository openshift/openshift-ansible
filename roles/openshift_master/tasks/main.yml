--- conflicted
+++ resolved
@@ -11,6 +11,10 @@
 - fail:
     msg: "openshift_master_cluster_password must be set for multi-master installations"
   when: openshift_master_ha | bool and not openshift.master.cluster_defer_ha | bool and openshift_master_cluster_password is not defined
+
+- name: Install Master package
+  yum: pkg={{ openshift_product_type | default('openshift') }}-master state=present
+  register: install_result
 
 - name: Set master facts
   openshift_facts:
@@ -50,19 +54,12 @@
       sdn_cluster_network_cidr: "{{ osm_cluster_network_cidr | default(None) }}"
       sdn_host_subnet_length: "{{ osm_host_subnet_length | default(None) }}"
       default_subdomain: "{{ osm_default_subdomain | default(None) }}"
-<<<<<<< HEAD
       custom_cors_origins: "{{ osm_custom_cors_origins | default(None) }}"
       default_node_selector: "{{ osm_default_node_selector | default(None) }}"
       api_server_args: "{{ osm_api_server_args | default(None) }}"
       controller_args: "{{ osm_controller_args | default(None) }}"
-=======
-      product_type: "{{ openshift_product_type }}"
+      product_type: "{{ openshift_product_type | default('openshift') }}"
       service_type: "{{ 'origin' if deployment_type == 'origin' else 'atomic-enterprise' }}"
-
-- name: Install Master package
-  yum: pkg={{ product_type }}-master state=present
-  register: install_result
->>>>>>> 57916aea
 
 # TODO: These values need to be configurable
 - name: Set dns facts
