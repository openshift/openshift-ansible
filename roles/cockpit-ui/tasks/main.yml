--- conflicted
+++ resolved
@@ -36,11 +36,7 @@
 - name: Retrieve docker-registry route
   command: >
     {{ openshift.common.client_binary }} get route docker-registry
-<<<<<<< HEAD
-    --template='{{ '{{' }} .spec.host {{ '}}' }}'
-=======
     -o jsonpath='{.spec.host}'
->>>>>>> 2128e5cf
     --config={{ openshift_hosted_kubeconfig }}
     -n default
   register: docker_registry_route
@@ -49,11 +45,7 @@
 - name: Retrieve cockpit kube url
   command: >
     {{ openshift.common.client_binary }} get route registry-console
-<<<<<<< HEAD
-    --template='https://{{ '{{' }} .spec.host {{ '}}' }}'
-=======
     -o jsonpath='https://{.spec.host}'
->>>>>>> 2128e5cf
     -n default
   register: registry_console_cockpit_kube_url
   changed_when: false
