---
- block:
  - name: Create passthrough route for docker-registry
    oc_route:
      kubeconfig: "{{ openshift_master_config_dir }}/admin.kubeconfig"
      name: docker-registry
      namespace: default
      service_name: docker-registry
      state: present
      tls_termination: passthrough
    register: docker_registry_route

  - name: Create passthrough route for registry-console
    oc_route:
      kubeconfig: "{{ openshift_master_config_dir }}/admin.kubeconfig"
      name: registry-console
      namespace: default
      service_name: registry-console
      state: present
      tls_termination: passthrough
    register: registry_console_cockpit_kube

  # TODO: Need to fix the origin and enterprise templates so that they both respect IMAGE_PREFIX
  - name: Deploy registry-console
    command: >
      {{ openshift.common.client_binary }} new-app --template=registry-console
      {% if openshift_cockpit_deployer_prefix is defined  %}-p IMAGE_PREFIX="{{ openshift_cockpit_deployer_prefix }}"{% endif %}
<<<<<<< HEAD
      {% if openshift_cockpit_deployer_prefix is defined  %}-p IMAGE_PREFIX="{{ openshift_cockpit_deployer_prefix }}"{% endif %}
      {% if openshift_cockpit_deployer_version is defined  %}-p IMAGE_VERSION="{{ openshift_cockpit_deployer_version }}"{% endif %}
      -p OPENSHIFT_OAUTH_PROVIDER_URL="{{ openshift.master.public_api_url }}"
      -p REGISTRY_HOST="{{ (docker_registry_route|from_json)['spec']['host'] }}"
      -p COCKPIT_KUBE_URL="https://{{ (registry_console_cockpit_kube|from_json)['spec']['host'] }}"
=======
      {% if openshift_cockpit_deployer_version is defined  %}-p IMAGE_VERSION="{{ openshift_cockpit_deployer_version }}"{% endif %}
      -p OPENSHIFT_OAUTH_PROVIDER_URL="{{ openshift.master.public_api_url }}"
      -p REGISTRY_HOST="{{ docker_registry_route.results.results[0].spec.host }}"
      -p COCKPIT_KUBE_URL="https://{{ registry_console_cockpit_kube.results.results[0].spec.host }}"
>>>>>>> d4dbf337
      --config={{ openshift_hosted_kubeconfig }}
      -n default
    register: deploy_registry_console
    changed_when: "'already exists' not in deploy_registry_console.stderr"
    failed_when: "'already exists' not in deploy_registry_console.stderr and deploy_registry_console.rc != 0"
  run_once: true<|MERGE_RESOLUTION|>--- conflicted
+++ resolved
@@ -25,18 +25,10 @@
     command: >
       {{ openshift.common.client_binary }} new-app --template=registry-console
       {% if openshift_cockpit_deployer_prefix is defined  %}-p IMAGE_PREFIX="{{ openshift_cockpit_deployer_prefix }}"{% endif %}
-<<<<<<< HEAD
-      {% if openshift_cockpit_deployer_prefix is defined  %}-p IMAGE_PREFIX="{{ openshift_cockpit_deployer_prefix }}"{% endif %}
-      {% if openshift_cockpit_deployer_version is defined  %}-p IMAGE_VERSION="{{ openshift_cockpit_deployer_version }}"{% endif %}
-      -p OPENSHIFT_OAUTH_PROVIDER_URL="{{ openshift.master.public_api_url }}"
-      -p REGISTRY_HOST="{{ (docker_registry_route|from_json)['spec']['host'] }}"
-      -p COCKPIT_KUBE_URL="https://{{ (registry_console_cockpit_kube|from_json)['spec']['host'] }}"
-=======
       {% if openshift_cockpit_deployer_version is defined  %}-p IMAGE_VERSION="{{ openshift_cockpit_deployer_version }}"{% endif %}
       -p OPENSHIFT_OAUTH_PROVIDER_URL="{{ openshift.master.public_api_url }}"
       -p REGISTRY_HOST="{{ docker_registry_route.results.results[0].spec.host }}"
       -p COCKPIT_KUBE_URL="https://{{ registry_console_cockpit_kube.results.results[0].spec.host }}"
->>>>>>> d4dbf337
       --config={{ openshift_hosted_kubeconfig }}
       -n default
     register: deploy_registry_console
