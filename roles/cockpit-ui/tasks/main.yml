---
<<<<<<< HEAD
- block:

  # When openshift_hosted_manage_registry=true the openshift_hosted
  # role will create the appropriate route for the docker-registry.
  # When openshift_hosted_manage_registry=false then this code will
  # not be run.
  - name: fetch the docker-registry route
    oc_route:
      kubeconfig: "/etc/origin/master/admin.kubeconfig"
      name: docker-registry
      namespace: default
      state: list
    register: docker_registry_route

  - name: Create passthrough route for registry-console
    oc_route:
      kubeconfig: "/etc/origin/master/admin.kubeconfig"
      name: registry-console
      namespace: default
      service_name: registry-console
      state: present
      tls_termination: passthrough
      host: "{{ openshift_hosted_registry_console_hostname | default(omit, true) }}"
    register: registry_console_cockpit_kube

  # XXX: Required for items still using command
  - name: Create temp directory for kubeconfig
    command: mktemp -d /tmp/openshift-ansible-XXXXXX
    register: mktemp
    changed_when: False

  - set_fact:
      openshift_hosted_kubeconfig: "{{ mktemp.stdout }}/admin.kubeconfig"

  - name: Copy the admin client config(s)
    command: >
      cp /etc/origin/master/admin.kubeconfig {{ openshift_hosted_kubeconfig }}
    changed_when: False

  - name: Deploy registry-console
    command: >
      {{ openshift_client_binary }} new-app --template=registry-console
      {% if openshift_cockpit_deployer_prefix is defined  %}-p IMAGE_PREFIX="{{ openshift_cockpit_deployer_prefix }}"{% endif %}
      {% if openshift_cockpit_deployer_basename is defined  %}-p IMAGE_BASENAME="{{ openshift_cockpit_deployer_basename }}"{% endif %}
      {% if openshift_cockpit_deployer_version is defined  %}-p IMAGE_VERSION="{{ openshift_cockpit_deployer_version }}"{% endif %}
      -p OPENSHIFT_OAUTH_PROVIDER_URL="{{ openshift.master.public_api_url }}"
      -p REGISTRY_HOST="{{ docker_registry_route.results[0].spec.host }}"
      -p COCKPIT_KUBE_URL="https://{{ registry_console_cockpit_kube.results.results[0].spec.host }}"
      --config={{ openshift_hosted_kubeconfig }}
      -n default
    register: deploy_registry_console
    changed_when: "'already exists' not in deploy_registry_console.stderr"
    failed_when:
    - "'already exists' not in deploy_registry_console.stderr"
    - "deploy_registry_console.rc != 0"

  - name: Delete temp directory
    file:
      name: "{{ mktemp.stdout }}"
      state: absent
    changed_when: False
    # XXX: End required for items still using command
  run_once: true
=======
# This role is meant to be used with import_role and tasks_from.
>>>>>>> 11935056
<|MERGE_RESOLUTION|>--- conflicted
+++ resolved
@@ -1,5 +1,5 @@
 ---
-<<<<<<< HEAD
+
 - block:
 
   # When openshift_hosted_manage_registry=true the openshift_hosted
@@ -63,6 +63,5 @@
     changed_when: False
     # XXX: End required for items still using command
   run_once: true
-=======
-# This role is meant to be used with import_role and tasks_from.
->>>>>>> 11935056
+
+# This role is meant to be used with import_role and tasks_from.