--- conflicted
+++ resolved
@@ -53,10 +53,6 @@
 
 - include: secure.yml
   static: no
-<<<<<<< HEAD
-  when: openshift.common.deployment_subtype == 'registry'
-=======
->>>>>>> 2128e5cf
 
 - include: storage/object_storage.yml
   static: no
