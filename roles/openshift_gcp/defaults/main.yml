--- conflicted
+++ resolved
@@ -91,23 +91,17 @@
           - '2379'
           - '2380'
           - '4001'
-<<<<<<< HEAD
           #kube-system/kubelet:cadvisor
           - '4193'
-=======
->>>>>>> f42f6714
           - "{{ openshift_gcp_kubernetes_api_port }}"
           - "{{ internal_console_port }}"
           - '8053'
           - '8444'
           - "{{ openshift_gcp_master_healthcheck_port }}"
-<<<<<<< HEAD
           #cadvisor port
           - '9100'
           # CVO port
           - '9099'
-=======
->>>>>>> f42f6714
           - '10250'
           - '10255'
           - '24224'
@@ -128,23 +122,13 @@
     allowed:
       - ip_protocol: 'tcp'
         ports:
-<<<<<<< HEAD
-=======
           - '80'
           - '443'
           - '1936'
->>>>>>> f42f6714
           - "{{ openshift_gcp_master_healthcheck_port }}"
           - "{{ openshift_gcp_kubernetes_api_port }}"
           - "{{ openshift_master_api_port }}"
           - "{{ mcd_port }}"
-<<<<<<< HEAD
-=======
-          - "{{ openshift_node_port_range }}"
-      - ip_protocol: 'udp'
-        ports:
-          - "{{ openshift_node_port_range }}"
->>>>>>> f42f6714
     target_tags:
       - ocp-master
       - ocp-bootstrap
@@ -152,10 +136,7 @@
     allowed:
       - ip_protocol: 'tcp'
         ports:
-<<<<<<< HEAD
           - '1936'
-=======
->>>>>>> f42f6714
           - '10250'
           - '10255'
           - '9000-10000'
@@ -166,7 +147,6 @@
     source_tags:
       - ocp
     target_tags:
-<<<<<<< HEAD
       - ocp-worker
   - rule: node-external
     allowed:
@@ -177,7 +157,4 @@
         ports:
           - "{{ openshift_node_port_range }}"
     target_tags:
-      - ocp-worker
-=======
-      - ocp-node
->>>>>>> f42f6714
+      - ocp-worker