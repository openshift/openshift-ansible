--- conflicted
+++ resolved
@@ -14,42 +14,12 @@
         # export all dns records that match into a zone format, and turn each line into a set of args for
         # record-sets transaction.
         gcloud dns record-sets export --project "{{ openshift_gcp_project }}" -z "${dns_zone}" --zone-file-format "${dns}"
-
-<<<<<<< HEAD
         # Write the header
         ETCD_DNS_NAME="_etcd-server-ssl._tcp.{{ lookup('env', 'INSTANCE_PREFIX') | mandatory }}.{{ public_hosted_zone }}."
         grep -F -e "${ETCD_DNS_NAME}" "${dns}" | awk '{ print "--name", $1, "--ttl", $2, "--type", $4 }' | head -n1 | xargs echo -n > "${dns}.input"
         # Append all etcd records
         grep -F -e "${ETCD_DNS_NAME}" "${dns}" | awk '{ print " \x27"$5" "$6" "$7" "$8"\x27"; }' | tr -d '\n\r' >> "${dns}.input" || true
         echo >> "${dns}.input"
-
-=======
-        # Fetch API record to get a list of masters + bootstrap node
-        bootstrap_and_masters=""
-        public_ip_output=($(grep -F -e '{{ openshift_master_cluster_public_hostname }}.' "${dns}" | awk '{ print $5 }')) || public_ip_output=""
-
-        for index in "${!public_ip_output[@]}"; do
-            bootstrap_and_masters="${bootstrap_and_masters} ${public_ip_output[${index}]}"
-            if [ ${index} -eq 0 ]; then
-                # First record is bootstrap
-                continue
-            fi
-            # etcd server name
-            MASTER_DNS_NAME="{{ openshift_gcp_prefix }}etcd-$((index-1)).{{ public_hosted_zone }}."
-            # Add a extra space here so that it won't match etcd discovery record
-            grep -F -e "${MASTER_DNS_NAME} " "${dns}" | awk '{ print "--name", $1, "--ttl", $2, "--type", $4, $5; }' >> "${dns}.input" || true
-        done
-
-        # Remove API record
-        if [ ! -z "${public_ip_output}" ]; then
-            args=`grep -F -e '{{ openshift_master_cluster_public_hostname }}.' "${dns}" | awk '{ print "--name", $1, "--ttl", $2, "--type", $4; }' | head -n1`
-            echo "${args}${bootstrap_and_masters}" >> "${dns}.input"
-        fi
-
-        # Remove etcd discovery record
-        ETCD_DNS_NAME="_etcd-server-ssl._tcp.{{ lookup('env', 'INSTANCE_PREFIX') | mandatory }}.{{ public_hosted_zone }}."
-        grep -F -e "${ETCD_DNS_NAME}" "${dns}" | awk '{ print "--name", $1, "--ttl", $2, "--type", $4, "\x27"$5" "$6" "$7" "$8"\x27"; }'  >> "${dns}.input" || true
->>>>>>> f42f6714
 
         if [ -s "${dns}.input" ]; then
             rm -f "${dns}"
