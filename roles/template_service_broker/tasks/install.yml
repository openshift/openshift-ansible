--- conflicted
+++ resolved
@@ -1,111 +1,5 @@
 ---
 - name: Ensure that Template Service Broker has nodes to run on
-<<<<<<< HEAD
-  fail:
-    msg: |-
-      No schedulable nodes found matching node selector for Template Service Broker - '{{ template_service_broker_selector }}'
-  when:
-  - openshift_schedulable_node_labels | lib_utils_oo_has_no_matching_selector(template_service_broker_selector)
-
-- name: Set default image variables based on openshift_deployment_type
-  include_vars: "{{ item }}"
-  with_first_found:
-  - "{{ openshift_deployment_type }}.yml"
-  - "default_images.yml"
-
-- name: set template_service_broker facts
-  set_fact:
-    template_service_broker_prefix: "{{ template_service_broker_prefix | default(__template_service_broker_prefix) }}"
-    template_service_broker_version: "{{ template_service_broker_version | default(__template_service_broker_version) }}"
-    template_service_broker_image_name: "{{ template_service_broker_image_name | default(__template_service_broker_image_name) }}"
-
-- oc_project:
-    name: openshift-template-service-broker
-    state: present
-    node_selector:
-    - ""
-
-- command: mktemp -d /tmp/tsb-ansible-XXXXXX
-  register: mktemp
-  changed_when: False
-
-- name: Copy admin client config
-  command: >
-    cp {{ openshift.common.config_base }}/master//admin.kubeconfig {{ mktemp.stdout }}/admin.kubeconfig
-  changed_when: false
-
-- copy:
-    src: "{{ item }}"
-    dest: "{{ mktemp.stdout }}/{{ item }}"
-  with_items:
-  - "{{ __tsb_template_file }}"
-  - "{{ __tsb_rbac_file }}"
-  - "{{ __tsb_broker_file }}"
-  - "{{ __tsb_config_file }}"
-
-- yedit:
-    src: "{{ mktemp.stdout }}/{{ __tsb_config_file }}"
-    key: templateNamespaces
-    value: "{{ openshift_template_service_broker_namespaces }}"
-    value_type: list
-
-- slurp:
-    src: "{{ mktemp.stdout }}/{{ __tsb_config_file }}"
-  register: config
-
-- name: Apply template file
-  shell: >
-    {{ openshift_client_binary }} process --config={{ mktemp.stdout }}/admin.kubeconfig
-    -f "{{ mktemp.stdout }}/{{ __tsb_template_file }}" -n openshift-template-service-broker
-    --param API_SERVER_CONFIG="{{ config['content'] | b64decode }}"
-    --param IMAGE="{{ template_service_broker_prefix }}{{ template_service_broker_image_name }}:{{ template_service_broker_version }}"
-    --param NODE_SELECTOR={{ template_service_broker_selector | to_json | quote }}
-    | {{ openshift_client_binary }} apply --config={{ mktemp.stdout }}/admin.kubeconfig -f -
-
-# reconcile with rbac
-- name: Reconcile with RBAC file
-  shell: >
-    {{ openshift_client_binary }} process --config={{ mktemp.stdout }}/admin.kubeconfig -f "{{ mktemp.stdout }}/{{ __tsb_rbac_file }}" -n openshift-template-service-broker
-    | {{ openshift_client_binary }} auth reconcile --config={{ mktemp.stdout }}/admin.kubeconfig -f -
-
-# Check that the TSB is running
-- name: Verify that TSB is running
-  command: >
-    curl -k https://apiserver.openshift-template-service-broker.svc/healthz
-  args:
-    # Disables the following warning:
-    # Consider using get_url or uri module rather than running curl
-    warn: no
-  register: api_health
-  until: api_health.stdout == 'ok'
-  retries: 60
-  delay: 5
-  changed_when: false
-
-- set_fact:
-    openshift_master_config_dir: "{{ openshift.common.config_base }}/master"
-  when: openshift_master_config_dir is undefined
-
-- slurp:
-    src: "{{ openshift_master_config_dir }}/service-signer.crt"
-  register: __ca_bundle
-
-# Register with broker
-- name: Register TSB with broker
-  shell: >
-    {{ openshift_client_binary }} process --config={{ mktemp.stdout }}/admin.kubeconfig -f "{{ mktemp.stdout }}/{{ __tsb_broker_file }}" -n openshift-template-service-broker --param CA_BUNDLE="{{ __ca_bundle.content }}" | {{ openshift_client_binary }} apply --config={{ mktemp.stdout }}/admin.kubeconfig -f -
-
-- file:
-    state: absent
-    name: "{{ mktemp.stdout }}"
-  changed_when: False
-
-- name: Rollout console so it discovers the template service broker is installed
-  include_role:
-    name: openshift_web_console
-    tasks_from: rollout_console.yml
-  when: openshift_web_console_install | default(true) | bool
-=======
   import_role:
     name: openshift_master
     tasks_from: ensure_nodes_matching_selector.yml
@@ -113,5 +7,4 @@
     openshift_master_ensure_nodes_selector: "{{ template_service_broker_selector | map_to_pairs }}"
     openshift_master_ensure_nodes_service: Template Service Broker
 
-- include_tasks: deploy.yml
->>>>>>> f622e840
+- include_tasks: deploy.yml