---
- name: check variables are passed
  fail:
    msg: "Ensure correct variables are defined for gcp. {{ item.name }}"
  when: item.value == ''
  with_items:
  - name: openshift_gcp_project
    value: "{{ openshift_gcp_project }}"
  - name: openshift_gcp_prefix
    value: "{{ openshift_gcp_prefix }}"

# Work around ini_file create option in 2.2 which defaults to no
- name: Create cloud config file
  file:
    dest: "{{ openshift.common.config_base }}/cloudprovider/gce.conf"
    state: touch
    mode: 0660
    owner: root
    group: root
  changed_when: false

- name: Configure GCE cloud provider
  ini_file:
    dest: "{{ openshift.common.config_base }}/cloudprovider/gce.conf"
    section: Global
    option: "{{ item.key }}"
    value: "{{ item.value }}"
  with_items:
  - { key: 'project-id', value: '{{ openshift_gcp_project }}' }
  - { key: 'network-name', value: '{{ openshift_gcp_network_name }}' }
  - { key: 'node-tags', value: '{{ openshift_gcp_prefix }}' }
  - { key: 'node-instance-prefix', value: '{{ openshift_gcp_prefix }}' }
<<<<<<< HEAD
  - { key: 'multizone', value: 'true' }
=======
  - { key: 'multizone', value: '{{ openshift_gcp_multizone | string }}' }
>>>>>>> bb78b910
<|MERGE_RESOLUTION|>--- conflicted
+++ resolved
@@ -30,8 +30,4 @@
   - { key: 'network-name', value: '{{ openshift_gcp_network_name }}' }
   - { key: 'node-tags', value: '{{ openshift_gcp_prefix }}' }
   - { key: 'node-instance-prefix', value: '{{ openshift_gcp_prefix }}' }
-<<<<<<< HEAD
-  - { key: 'multizone', value: 'true' }
-=======
-  - { key: 'multizone', value: '{{ openshift_gcp_multizone | string }}' }
->>>>>>> bb78b910
+  - { key: 'multizone', value: '{{ openshift_gcp_multizone | string }}' }