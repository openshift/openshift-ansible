--- conflicted
+++ resolved
@@ -38,40 +38,6 @@
       portal_net: "{{ openshift_master_portal_net | default(None) }}"
       kubelet_args: "{{ openshift_node_kubelet_args | default(None) }}"
 
-<<<<<<< HEAD
-- name: Test if node certs and config exist
-  stat: path={{ item }}
-  failed_when: not result.stat.exists
-  register: result
-  with_items:
-  - "{{ openshift_node_cert_dir }}"
-  - "{{ openshift_node_cert_dir }}/ca.crt"
-  - "{{ openshift_node_cert_dir }}/client.crt"
-  - "{{ openshift_node_cert_dir }}/client.key"
-  - "{{ openshift_node_cert_dir }}/.kubeconfig"
-  - "{{ openshift_node_cert_dir }}/node-config.yaml"
-  - "{{ openshift_node_cert_dir }}/server.crt"
-  - "{{ openshift_node_cert_dir }}/server.key"
-
-#- name: Tweak yum to allow static openshift version
-#  lineinfile: dest=/etc/yum.conf line:"exclude=openshift"
-
-#- name: Install tuned profile package
-#  yum: pkg=tuned-profiles-openshift-node-{{ openshift_version }} state=installed
-
-- name: Install OpenShift Node package
-  command: yum install -y openshift-{{ openshift_version }} tuned-profiles-openshift-node-{{ openshift_version }} openshift-node-{{ openshift_version }}
-#  yum: pkg="{{ item }}-{{ openshift_version }}" state=installed
-#  register: install_result
-#  with_items:
-#    - openshift
-#    - tuned-profiles-openshift-node
-#    - openshift-node
-
-- name: Reload systemd units
-  command: systemctl daemon-reload
-  when: install_result | changed
-=======
 # TODO: add the validate parameter when there is a validation command to run
 - name: Create the Node config
   template:
@@ -79,7 +45,6 @@
     src: node.yaml.v1.j2
   notify:
   - restart openshift-node
->>>>>>> 30d653aa
 
 - name: Configure OpenShift Node settings
   lineinfile:
