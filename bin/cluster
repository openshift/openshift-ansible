--- conflicted
+++ resolved
@@ -56,20 +56,14 @@
         """
         env = {'cluster_id': args.cluster_id,
                'deployment_type': self.get_deployment_type(args)}
-        playbook = "playbooks/{}/openshift-cluster/launch_rbox.yml".format(args.provider)
+        playbook = "playbooks/{}/openshift-cluster/launch.yml".format(args.provider)
         inventory = self.setup_provider(args.provider)
 
         env['num_masters'] = args.masters
         env['num_nodes'] = args.nodes
-<<<<<<< HEAD
-        env['num_preemptible_nodes'] = args.num_preemptible_nodes
-
-        print("num_preemptible_nodes=(%d, %d)" % (env['num_preemptible_nodes'], args.num_preemptible_nodes))
-        
-=======
         env['num_infra'] = args.infra
         env['num_etcd'] = args.etcd
->>>>>>> 30d653aa
+        env['sub_host_type'] = "sub_host_bidon"
 
         return self.action(args, inventory, env, playbook)
 
@@ -174,13 +168,8 @@
 
         elif 'libvirt' == provider:
             inventory = '-i inventory/libvirt/hosts'
-<<<<<<< HEAD
-        elif 'os' == provider:
-            inventory = '-i inventory/os/hosts'
-=======
         elif 'openstack' == provider:
             inventory = '-i inventory/openstack/hosts'
->>>>>>> 30d653aa
         else:
             # this code should never be reached
             raise ValueError("invalid PROVIDER {}".format(provider))
@@ -250,10 +239,6 @@
 
     cluster = Cluster()
 
-<<<<<<< HEAD
-    providers = ['gce', 'aws', 'libvirt', 'os']
-=======
->>>>>>> 30d653aa
     parser = argparse.ArgumentParser(
         description='Python wrapper to ensure proper environment for OpenShift ansible playbooks',
     )
@@ -289,15 +274,10 @@
                                help='number of masters to create in cluster')
     create_parser.add_argument('-n', '--nodes', default=2, type=int,
                                help='number of nodes to create in cluster')
-<<<<<<< HEAD
-    create_parser.add_argument('-p', '--num_preemptible_nodes', default=0, type=int,
-                               help='number of preemtible nodes to create in cluster')
-=======
     create_parser.add_argument('-i', '--infra', default=1, type=int,
                                help='number of infra nodes to create in cluster')
     create_parser.add_argument('-e', '--etcd', default=0, type=int,
                                help='number of external etcd hosts to create in cluster')
->>>>>>> 30d653aa
     create_parser.set_defaults(func=cluster.create)
 
     config_parser = action_parser.add_parser('config',
