--- conflicted
+++ resolved
@@ -43,8 +43,5 @@
 
 ###Feature Roadmap
 Our Feature Roadmap is available on the OpenShift Origin Infrastructure [Trello board](https://trello.com/b/nbkIrqKa/openshift-origin-infrastructure). All ansible items will be tagged with [installv3].
-<<<<<<< HEAD
-=======
 
 
->>>>>>> 52a1b446
