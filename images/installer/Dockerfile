--- conflicted
+++ resolved
@@ -4,24 +4,6 @@
 
 USER root
 
-<<<<<<< HEAD
-# Add origin repo for including the oc client
-COPY images/installer/origin-extra-root /
-
-# install ansible and deps
-RUN INSTALL_PKGS="python-lxml python-dns pyOpenSSL python2-cryptography openssl python2-passlib httpd-tools openssh-clients origin-clients iproute patch" \
- && yum install -y --setopt=tsflags=nodocs $INSTALL_PKGS \
- && EPEL_PKGS="ansible-2.7.4 python2-boto python2-crypto which python2-pip.noarch python2-scandir python2-packaging azure-cli-2.0.46" \
- && yum install -y epel-release \
- && yum install -y --setopt=tsflags=nodocs $EPEL_PKGS \
- && if [ "$(uname -m)" == "x86_64" ]; then yum install -y https://sdodson.fedorapeople.org/google-cloud-sdk-183.0.0-3.el7.x86_64.rpm ; fi \
- && yum install -y java-1.8.0-openjdk-headless \
- && rpm -V $INSTALL_PKGS $EPEL_PKGS $EPEL_TESTING_PKGS \
- && pip install 'apache-libcloud~=2.2.1' 'SecretStorage<3' 'ansible[azure]' 'boto3==1.4.6' \
- && yum clean all
-
-=======
->>>>>>> eb1f3432
 LABEL name="openshift/origin-ansible" \
       summary="OpenShift's installation and configuration tool" \
       description="A containerized openshift-ansible image to use in CI - includes necessary packages to test clusters on AWS/GCP/Azure" \
