--- conflicted
+++ resolved
@@ -9,11 +9,7 @@
 %global __requires_exclude ^/usr/bin/ansible-playbook$
 
 Name:           openshift-ansible
-<<<<<<< HEAD
 Version:        3.6.126
-=======
-Version:        3.6.123.1002
->>>>>>> 77d8b348
 Release:        1%{?dist}
 Summary:        Openshift and Atomic Enterprise Ansible
 License:        ASL 2.0
@@ -284,59 +280,6 @@
 
 
 %changelog
-<<<<<<< HEAD
-* Mon Jun 26 2017 Jenkins CD Merge Bot <smunilla@redhat.com> 3.6.126-1
-- 
-
-* Mon Jun 26 2017 Jenkins CD Merge Bot <smunilla@redhat.com> 3.6.125-1
-- 
-
-* Fri Jun 23 2017 Jenkins CD Merge Bot <smunilla@redhat.com> 3.6.124-1
-- Fix parsing certs with very large serial numbers (tbielawa@redhat.com)
-- images, syscontainer: change default value for ANSIBLE_CONFIG
-  (gscrivan@redhat.com)
-- Sync 3.5 cfme templates over to 3.6 (sdodson@redhat.com)
-=======
-* Tue Jun 27 2017 Scott Dodson <sdodson@redhat.com> 3.6.123.1002-1
-- Fix typo in fluentd_secureforward_contents variable
-  (Andreas.Dembach@dg-i.net)
-- Reverting quotation change in ansible_service_broker install for etcd
-  (ewolinet@redhat.com)
-
-* Mon Jun 26 2017 Scott Dodson <sdodson@redhat.com> 3.6.123.1001-1
-- oc_atomic_container: use rpm to check the version. (gscrivan@redhat.com)
-- Fix .spec for stagecut (jupierce@redhat.com)
-- Picking change from sdodson (ewolinet@redhat.com)
-- openshift_version: skip nfs and lb hosts (smilner@redhat.com)
-- openshift_checks: eval groups before including role (lmeyer@redhat.com)
-- Adding volume fact for etcd for openshift ansible service broker
-  (ewolinet@redhat.com)
-- Updating to label node and wait for apiservice to be healthy and started
-  (ewolinet@redhat.com)
-- Also configure default registry on HA masters (sdodson@redhat.com)
-- Fix parsing certs with very large serial numbers (tbielawa@redhat.com)
-- fix yamllint issues (fabian@fabianism.us)
-- openshift_logging: use empty default for storage labels (fsimonce@redhat.com)
-- Set clean install and etcd storage on first master to fix scaleup
-  (sdodson@redhat.com)
-- images, syscontainer: change default value for ANSIBLE_CONFIG
-  (gscrivan@redhat.com)
-- Cleanup/updates for env variables and etcd image (fabian@fabianism.us)
-- Sync 3.5 cfme templates over to 3.6 (sdodson@redhat.com)
-- Moving checks down after required initialization happens.
-  (kwoodson@redhat.com)
-- add play and role to install ansible-service-broker (fabian@fabianism.us)
-- Creation of service_catalog and placeholder broker roles
-  (ewolinet@redhat.com)
-- GlusterFS: Use proper namespace for heketi command and service account
-  (jarrpa@redhat.com)
-- Fixing quote issue. (kwoodson@redhat.com)
-- GlusterFS: Fix heketi secret name (jarrpa@redhat.com)
-- Fix for dynamic pvs when using storageclasses. (kwoodson@redhat.com)
-- Ensure that host pki tree is mounted in containerized components
-  (sdodson@redhat.com)
->>>>>>> 77d8b348
-
 * Fri Jun 23 2017 Jenkins CD Merge Bot <smunilla@redhat.com> 3.6.123-1
 - releases: enable build/push with multiple tags (lmeyer@redhat.com)
 - Update template examples for 3.6 (rteague@redhat.com)
