--- conflicted
+++ resolved
@@ -5,11 +5,7 @@
 }
 
 Name:           openshift-ansible
-<<<<<<< HEAD
 Version:        3.2.12
-=======
-Version:        3.3.2
->>>>>>> 08791978
 Release:        1%{?dist}
 Summary:        Openshift and Atomic Enterprise Ansible
 License:        ASL 2.0
@@ -225,11 +221,7 @@
 
 
 %changelog
-<<<<<<< HEAD
 * Sun Jul 17 2016 Scott Dodson <sdodson@redhat.com> 3.2.12-1
-=======
-* Sun Jul 17 2016 Scott Dodson <sdodson@redhat.com> 3.3.2-1
->>>>>>> 08791978
 - Convert openshift_release and openshift_version to strings for startswith
   (sdodson@redhat.com)
 - Symlink ansible 2.x locations to ansible 1.9 locations (sdodson@redhat.com)
@@ -268,32 +260,12 @@
 - Use proper startswith. (dgoodwin@redhat.com)
 - Sync latest image stream content (sdodson@redhat.com)
 - Role dependency cleanup (abutcher@redhat.com)
-<<<<<<< HEAD
-=======
-- Fix up some broken markdown formatting (mostly tables) (tbielawa@redhat.com)
-- Rename things to avoid conflicts with paas sig release rpms
-  (sdodson@redhat.com)
->>>>>>> 08791978
 - Remove/update TODOs. (dgoodwin@redhat.com)
 - Remove all debug used during devel of openshift_version.
   (dgoodwin@redhat.com)
 - Update quick upgrade to remove unsupported options. (dgoodwin@redhat.com)
-<<<<<<< HEAD
 - Move repoquery fact definition to openshift_common. (dgoodwin@redhat.com)
 - Remove Origin 1.1 as an option (smunilla@redhat.com)
-=======
-- Don't special case origin on centos (sdodson@redhat.com)
-- Various hosted component improvements (abutcher@redhat.com)
-- Move repoquery fact definition to openshift_common. (dgoodwin@redhat.com)
-- Clean up some deprecation warnings (tbielawa@redhat.com)
-- Add CentOS PaaS SIG repos for RHEL (sdodson@redhat.com)
-- Remove Origin 1.1 as an option (smunilla@redhat.com)
-- Make /var/lib/origin mounted rslave (sdodson@redhat.com)
-- fix "hapoxy" typo in loadbalancer playbook (Mathias.Merscher@dg-i.net)
-- Fix dnf variant of rpm_versions.sh (sdodson@redhat.com)
-- Make image stream munging optional (sdodson@redhat.com)
-- Add aos-3.3 to tito releasers.conf (sdodson@redhat.com)
->>>>>>> 08791978
 - Add symlinks for node templates. (dgoodwin@redhat.com)
 - Fixes for Ansible 2.1. (dgoodwin@redhat.com)
 - Update repoquery_cmd definitions to match latest in master.
@@ -358,10 +330,6 @@
 - Drop unused and broken "when" in vars section. (dgoodwin@redhat.com)
 - Do not install rpm for version in openshift_version role.
   (dgoodwin@redhat.com)
-<<<<<<< HEAD
-=======
-- Fix bin/cluster libvirt related error (jdetiber@redhat.com)
->>>>>>> 08791978
 - Update openshift_version author info. (dgoodwin@redhat.com)
 - Fix installing release 3.1 not converting to precise version.
   (dgoodwin@redhat.com)
@@ -395,7 +363,6 @@
   (dgoodwin@redhat.com)
 - Debug output. (dgoodwin@redhat.com)
 - cleanup broken symlinks - lookup_plugins filter_plugins (tdawson@redhat.com)
-<<<<<<< HEAD
 
 * Fri Jul 08 2016 Scott Dodson <sdodson@redhat.com> 3.2.11-1
 - Fix up some broken markdown formatting (mostly tables) (tbielawa@redhat.com)
@@ -418,12 +385,6 @@
 - Add aos-3.3 to tito releasers.conf (sdodson@redhat.com)
 - Automatic commit of package [openshift-ansible] release [3.3.1-1].
   (sdodson@redhat.com)
-=======
-- Add libselinux-python as a dependency for the installation process
-  (frederic.boulet@gmail.com)
-
-* Tue Jul 05 2016 Scott Dodson <sdodson@redhat.com> 3.3.1-1
->>>>>>> 08791978
 - Add v1.3 examples (sdodson@redhat.com)
 - Change the examples content sync directory (sdodson@redhat.com)
 - Add gte_3_3 (sdodson@redhat.com)
@@ -472,10 +433,12 @@
 - Make a note about Requires: docker (sdodson@redhat.com)
 - Remove Docker 1.10 requirement temporarily. (dgoodwin@redhat.com)
 - Fix docker 1.10 upgrade on embedded etcd masters. (dgoodwin@redhat.com)
-- Automatic commit of package [openshift-ansible] release [3.3.0-1].
-  (sdodson@redhat.com)
+- Add lower case proxy variables (pascal.bach@siemens.com)
+- default unit in openshift_facts (you@example.com)
+- add unit in seconds for metrics resolution (you@example.com)
+
+* Thu Jun 09 2016 Scott Dodson <sdodson@redhat.com> 3.3.0-1
 - Restore mistakenly reverted code. (dgoodwin@redhat.com)
-- Add lower case proxy variables (pascal.bach@siemens.com)
 - Add openshift_loadbalancer_facts role to set lb facts prior to running
   dependencies. (abutcher@redhat.com)
 - Bug 1338726 - never abort install if the latest version of docker is already
@@ -487,67 +450,9 @@
 - add skydns port 8053 to openstack master sec group (jawed.khelil@amadeus.com)
 - fix dns openstack flavor instead of openshift flavor
   (jawed.khelil@amadeus.com)
-- default unit in openshift_facts (you@example.com)
 - Fix Docker 1.10 problems with empty tags and trailing : (dgoodwin@redhat.com)
 - ensure htpasswd file exists (tob@butter.sh)
 - Docker 1.10 Upgrade (dgoodwin@redhat.com)
-- Add flag to manage htpasswd, or not. (tob@butter.sh)
-- add unit in seconds for metrics resolution (you@example.com)
-
-* Fri Jul 01 2016 Scott Dodson <sdodson@redhat.com> 3.2.9-1
-- Update image streams with SCL 2.2 components (sdodson@redhat.com)
-- Set any_errors_fatal for initialize facts play. (abutcher@redhat.com)
-- Set any_errors_fatal for etcd facts play. (abutcher@redhat.com)
-
-* Wed Jun 29 2016 Scott Dodson <sdodson@redhat.com> 3.2.8-1
-- Enable additional 'virt_sandbox_use_nfs' seboolean as per documentation:
-  (george.goh@redhat.com)
-- Switch to repoquery, enable plugins for satellite support
-  (sdodson@redhat.com)
-- Don't upgrade docker on non-containerized etcd. (abutcher@redhat.com)
-- Access embedded_etcd variable from oo_first_master hostvars.
-  (abutcher@redhat.com)
-- Fix case where no version of docker is installed (sdodson@redhat.com)
-
-* Thu Jun 23 2016 Scott Dodson <sdodson@redhat.com> 3.2.7-1
-- Add missing quote in metrics deployer template. (dgoodwin@redhat.com)
-
-* Thu Jun 23 2016 Scott Dodson <sdodson@redhat.com> 3.2.6-1
-- Add MODE to metrics deployer (sdodson@redhat.com)
-
-* Wed Jun 22 2016 Scott Dodson <sdodson@redhat.com> 3.2.5-1
-- Update the rest of the templates (sdodson@redhat.com)
-- Update logging and metrics templates (sdodson@redhat.com)
-- Separate uninstall plays by group. (abutcher@redhat.com)
-
-* Fri Jun 17 2016 Scott Dodson <sdodson@redhat.com> 3.2.4-1
-- Sync metrics templates (sdodson@redhat.com)
-- Add 30 second pause before retrying to start the node (sdodson@redhat.com)
-- Stop dumping debug output, re-try startng the node once (sdodson@redhat.com)
-
-* Tue Jun 14 2016 Scott Dodson <sdodson@redhat.com> 3.2.3-1
-- Fix no proxy hostnames during upgrade. (dgoodwin@redhat.com)
-- Attempt to fix containerized node start failure with Docker 1.10.
-  (dgoodwin@redhat.com)
-
-* Mon Jun 13 2016 Scott Dodson <sdodson@redhat.com> 3.2.2-1
-- Fix docker 1.10 upgrade on embedded etcd masters. (dgoodwin@redhat.com)
-
-* Thu Jun 09 2016 Scott Dodson <sdodson@redhat.com> 3.2.1-1
-- Restore mistakenly reverted code. (dgoodwin@redhat.com)
-- Bug 1338726 - never abort install if the latest version of docker is already
-  installed (bleanhar@redhat.com)
-- Fix Docker 1.10 problems with empty tags and trailing : (dgoodwin@redhat.com)
-- Docker 1.10 Upgrade (dgoodwin@redhat.com)
-- Ansible 2.1 support. (abutcher@redhat.com)
-
-* Thu Jun 09 2016 Scott Dodson <sdodson@redhat.com> 3.2.0-1
-- Add openshift_loadbalancer_facts role to set lb facts prior to running
-  dependencies. (abutcher@redhat.com)
-- Preserve proxy config if it's undefined (sdodson@redhat.com)
-- At least backup things (sdodson@redhat.com)
-- Use unique play names to make things easier to debug (sdodson@redhat.com)
-- ensure htpasswd file exists (tob@butter.sh)
 - Add flag to manage htpasswd, or not. (tob@butter.sh)
 
 * Mon Jun 06 2016 Scott Dodson <sdodson@redhat.com> 3.0.97-1
