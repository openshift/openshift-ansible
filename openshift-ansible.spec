# %commit is intended to be set by tito custom builders provided
# in the .tito/lib directory. The values in this spec file will not be kept up to date.
%{!?commit:
%global commit c64d09e528ca433832c6b6e6f5c7734a9cc8ee6f
}
# This is inserted to prevent RPM from requiring "/usr/bin/ansible-playbook"
# The ansible-playbook requirement will be ansibled by the explicit
#  "Requires: ansible" directive
%global __requires_exclude ^/usr/bin/ansible-playbook$

Name:           openshift-ansible
<<<<<<< HEAD
Version:        3.6.126
=======
Version:        3.6.123.1003
>>>>>>> 002ceeb5
Release:        1%{?dist}
Summary:        Openshift and Atomic Enterprise Ansible
License:        ASL 2.0
URL:            https://github.com/openshift/openshift-ansible
Source0:        https://github.com/openshift/openshift-ansible/archive/%{commit}/%{name}-%{version}.tar.gz
BuildArch:      noarch

Requires:      ansible >= 2.2.2.0
Requires:      python2
Requires:      python-six
Requires:      tar
Requires:      openshift-ansible-docs = %{version}
Requires:      java-1.8.0-openjdk-headless
Requires:      httpd-tools
Requires:      libselinux-python
Requires:      python-passlib

%description
Openshift and Atomic Enterprise Ansible

This repo contains Ansible code and playbooks
for Openshift and Atomic Enterprise.

%prep
%setup -q

%build

# atomic-openshift-utils install
pushd utils
%{__python} setup.py build
popd

%install
# Base openshift-ansible install
mkdir -p %{buildroot}%{_datadir}/%{name}
mkdir -p %{buildroot}%{_datadir}/ansible/%{name}
mkdir -p %{buildroot}%{_datadir}/ansible_plugins
cp -rp library %{buildroot}%{_datadir}/ansible/%{name}/

# openshift-ansible-bin install
mkdir -p %{buildroot}%{_bindir}
mkdir -p %{buildroot}%{python_sitelib}/openshift_ansible
mkdir -p %{buildroot}/etc/bash_completion.d
mkdir -p %{buildroot}/etc/openshift_ansible
# Fix links
rm -f %{buildroot}%{python_sitelib}/openshift_ansible/aws
rm -f %{buildroot}%{python_sitelib}/openshift_ansible/gce

# openshift-ansible-docs install
# Install example inventory into docs/examples
mkdir -p docs/example-inventories
cp inventory/byo/* docs/example-inventories/

# openshift-ansible-playbooks install
cp -rp playbooks %{buildroot}%{_datadir}/ansible/%{name}/
# remove contiv plabooks
rm -rf %{buildroot}%{_datadir}/ansible/%{name}/playbooks/adhoc/contiv

# BZ1330091
find -L %{buildroot}%{_datadir}/ansible/%{name}/playbooks -name lookup_plugins -type l -delete
find -L %{buildroot}%{_datadir}/ansible/%{name}/playbooks -name filter_plugins -type l -delete

# openshift-ansible-roles install
cp -rp roles %{buildroot}%{_datadir}/ansible/%{name}/
# remove contiv role
rm -rf %{buildroot}%{_datadir}/ansible/%{name}/roles/contiv/*
# touch a file in contiv so that it can be added to SCM's
touch %{buildroot}%{_datadir}/ansible/%{name}/roles/contiv/.empty_dir

# openshift_master_facts symlinks filter_plugins/oo_filters.py from ansible_plugins/filter_plugins
pushd %{buildroot}%{_datadir}/ansible/%{name}/roles/openshift_master_facts/filter_plugins
ln -sf ../../../../../ansible_plugins/filter_plugins/oo_filters.py oo_filters.py
popd
# openshift_master_facts symlinks lookup_plugins/oo_option.py from ansible_plugins/lookup_plugins
pushd %{buildroot}%{_datadir}/ansible/%{name}/roles/openshift_master_facts/lookup_plugins
ln -sf ../../../../../ansible_plugins/lookup_plugins/oo_option.py oo_option.py
popd

# openshift-ansible-filter-plugins install
cp -rp filter_plugins %{buildroot}%{_datadir}/ansible_plugins/

# openshift-ansible-lookup-plugins install
cp -rp lookup_plugins %{buildroot}%{_datadir}/ansible_plugins/

# openshift-ansible-callback-plugins install
cp -rp callback_plugins %{buildroot}%{_datadir}/ansible_plugins/

# create symlinks from /usr/share/ansible/plugins/lookup ->
# /usr/share/ansible_plugins/lookup_plugins
pushd %{buildroot}%{_datadir}
mkdir -p ansible/plugins
pushd ansible/plugins
ln -s ../../ansible_plugins/lookup_plugins lookup
ln -s ../../ansible_plugins/filter_plugins filter
ln -s ../../ansible_plugins/callback_plugins callback
popd
popd

# atomic-openshift-utils install
pushd utils
%{__python} setup.py install --skip-build --root %{buildroot}
# Remove this line once the name change has happened
mv -f %{buildroot}%{_bindir}/oo-install %{buildroot}%{_bindir}/atomic-openshift-installer
mkdir -p %{buildroot}%{_datadir}/atomic-openshift-utils/
cp etc/ansible.cfg %{buildroot}%{_datadir}/atomic-openshift-utils/ansible.cfg
mkdir -p %{buildroot}%{_mandir}/man1/
cp -v docs/man/man1/atomic-openshift-installer.1 %{buildroot}%{_mandir}/man1/
cp etc/ansible-quiet.cfg %{buildroot}%{_datadir}/atomic-openshift-utils/ansible-quiet.cfg
popd

# Base openshift-ansible files
%files
%doc README*
%license LICENSE
%dir %{_datadir}/ansible/%{name}
%{_datadir}/ansible/%{name}/library
%ghost %{_datadir}/ansible/%{name}/playbooks/common/openshift-master/library.rpmmoved

# ----------------------------------------------------------------------------------
# openshift-ansible-docs subpackage
# ----------------------------------------------------------------------------------
%package docs
Summary:       Openshift and Atomic Enterprise Ansible documents
Requires:      %{name} = %{version}
BuildArch:     noarch

%description docs
%{summary}.

%files docs
%doc  docs

# ----------------------------------------------------------------------------------
# openshift-ansible-playbooks subpackage
# ----------------------------------------------------------------------------------
%package playbooks
Summary:       Openshift and Atomic Enterprise Ansible Playbooks
Requires:      %{name} = %{version}
Requires:      %{name}-roles = %{version}
Requires:      %{name}-lookup-plugins = %{version}
Requires:      %{name}-filter-plugins = %{version}
Requires:      %{name}-callback-plugins = %{version}
BuildArch:     noarch

%description playbooks
%{summary}.

%files playbooks
%{_datadir}/ansible/%{name}/playbooks

# Along the history of openshift-ansible, some playbook directories had to be
# moved and were replaced with symlinks for backwards compatibility.
# RPM doesn't handle this so we have to do some pre-transaction magic.
# See https://fedoraproject.org/wiki/Packaging:Directory_Replacement
%pretrans playbooks -p <lua>
-- Define the paths to directories being replaced below.
-- DO NOT add a trailing slash at the end.
dirs_to_sym = {
    "/usr/share/ansible/openshift-ansible/playbooks/common/openshift-master/library",
    "/usr/share/ansible/openshift-ansible/playbooks/certificate_expiry"
}
for i,path in ipairs(dirs_to_sym) do
  st = posix.stat(path)
  if st and st.type == "directory" then
    status = os.rename(path, path .. ".rpmmoved")
    if not status then
      suffix = 0
      while not status do
        suffix = suffix + 1
        status = os.rename(path .. ".rpmmoved", path .. ".rpmmoved." .. suffix)
      end
      os.rename(path, path .. ".rpmmoved")
    end
  end
end

%package roles
# ----------------------------------------------------------------------------------
# openshift-ansible-roles subpackage
# ----------------------------------------------------------------------------------
Summary:       Openshift and Atomic Enterprise Ansible roles
Requires:      %{name} = %{version}
Requires:      %{name}-lookup-plugins = %{version}
Requires:      %{name}-filter-plugins = %{version}
Requires:      %{name}-callback-plugins = %{version}
BuildArch:     noarch

%description roles
%{summary}.

%files roles
%{_datadir}/ansible/%{name}/roles


# ----------------------------------------------------------------------------------
# openshift-ansible-filter-plugins subpackage
# ----------------------------------------------------------------------------------
%package filter-plugins
Summary:       Openshift and Atomic Enterprise Ansible filter plugins
Requires:      %{name} = %{version}
BuildArch:     noarch
Requires:      pyOpenSSL

%description filter-plugins
%{summary}.

%files filter-plugins
%{_datadir}/ansible_plugins/filter_plugins
%{_datadir}/ansible/plugins/filter


# ----------------------------------------------------------------------------------
# openshift-ansible-lookup-plugins subpackage
# ----------------------------------------------------------------------------------
%package lookup-plugins
Summary:       Openshift and Atomic Enterprise Ansible lookup plugins
Requires:      %{name} = %{version}
BuildArch:     noarch

%description lookup-plugins
%{summary}.

%files lookup-plugins
%{_datadir}/ansible_plugins/lookup_plugins
%{_datadir}/ansible/plugins/lookup


# ----------------------------------------------------------------------------------
# openshift-ansible-callback-plugins subpackage
# ----------------------------------------------------------------------------------
%package callback-plugins
Summary:       Openshift and Atomic Enterprise Ansible callback plugins
Requires:      %{name} = %{version}
BuildArch:     noarch

%description callback-plugins
%{summary}.

%files callback-plugins
%{_datadir}/ansible_plugins/callback_plugins
%{_datadir}/ansible/plugins/callback

# ----------------------------------------------------------------------------------
# atomic-openshift-utils subpackage
# ----------------------------------------------------------------------------------

%package -n atomic-openshift-utils
Summary:       Atomic OpenShift Utilities
BuildRequires: python-setuptools
Requires:      %{name}-playbooks = %{version}
Requires:      python-click
Requires:      python-setuptools
Requires:      PyYAML
BuildArch:     noarch

%description -n atomic-openshift-utils
Atomic OpenShift Utilities includes
 - atomic-openshift-installer
 - other utilities

%files -n atomic-openshift-utils
%{python_sitelib}/ooinstall*
%{_bindir}/atomic-openshift-installer
%{_datadir}/atomic-openshift-utils/ansible.cfg
%{_mandir}/man1/*
%{_datadir}/atomic-openshift-utils/ansible-quiet.cfg


%changelog
<<<<<<< HEAD
=======
* Tue Jun 27 2017 Scott Dodson <sdodson@redhat.com> 3.6.123.1003-1
- Generate loopback kubeconfig separately to preserve OpenShift CA certificate.
  (abutcher@redhat.com)
- registry: look for the oc executable in /usr/local/bin and ~/bin
  (gscrivan@redhat.com)
- router: look for the oc executable in /usr/local/bin and ~/bin
  (gscrivan@redhat.com)
- Retry docker startup once (sdodson@redhat.com)

* Tue Jun 27 2017 Scott Dodson <sdodson@redhat.com> 3.6.123.1002-1
- Fix typo in fluentd_secureforward_contents variable
  (Andreas.Dembach@dg-i.net)
- Reverting quotation change in ansible_service_broker install for etcd
  (ewolinet@redhat.com)

* Mon Jun 26 2017 Scott Dodson <sdodson@redhat.com> 3.6.123.1001-1
- oc_atomic_container: use rpm to check the version. (gscrivan@redhat.com)
- Fix .spec for stagecut (jupierce@redhat.com)
- Picking change from sdodson (ewolinet@redhat.com)
- openshift_version: skip nfs and lb hosts (smilner@redhat.com)
- openshift_checks: eval groups before including role (lmeyer@redhat.com)
- Adding volume fact for etcd for openshift ansible service broker
  (ewolinet@redhat.com)
- Updating to label node and wait for apiservice to be healthy and started
  (ewolinet@redhat.com)
- Also configure default registry on HA masters (sdodson@redhat.com)
- Fix parsing certs with very large serial numbers (tbielawa@redhat.com)
- fix yamllint issues (fabian@fabianism.us)
- openshift_logging: use empty default for storage labels (fsimonce@redhat.com)
- Set clean install and etcd storage on first master to fix scaleup
  (sdodson@redhat.com)
- images, syscontainer: change default value for ANSIBLE_CONFIG
  (gscrivan@redhat.com)
- Cleanup/updates for env variables and etcd image (fabian@fabianism.us)
- Sync 3.5 cfme templates over to 3.6 (sdodson@redhat.com)
- Moving checks down after required initialization happens.
  (kwoodson@redhat.com)
- add play and role to install ansible-service-broker (fabian@fabianism.us)
- Creation of service_catalog and placeholder broker roles
  (ewolinet@redhat.com)
- GlusterFS: Use proper namespace for heketi command and service account
  (jarrpa@redhat.com)
- Fixing quote issue. (kwoodson@redhat.com)
- GlusterFS: Fix heketi secret name (jarrpa@redhat.com)
- Fix for dynamic pvs when using storageclasses. (kwoodson@redhat.com)
- Ensure that host pki tree is mounted in containerized components
  (sdodson@redhat.com)

>>>>>>> 002ceeb5
* Fri Jun 23 2017 Jenkins CD Merge Bot <smunilla@redhat.com> 3.6.123-1
- releases: enable build/push with multiple tags (lmeyer@redhat.com)
- Update template examples for 3.6 (rteague@redhat.com)
- Reverting v prefix introduced by stagecut (smunilla@redhat.com)
- Fixed readme doc. (kwoodson@redhat.com)
- Adding version field for stagecut (smunilla@redhat.com)
- Remove package_update from install playbook (rhcarvalho@gmail.com)
- Restart NetworkManager only if dnsmasq was used
  (bliemli@users.noreply.github.com)
- remove extra close brace in example inventory (gpei@redhat.com)
- Adding option for serviceAccountConfig.limitSecretReferences
  (kwoodson@redhat.com)
- doc: Add system_container examples to inventory (smilner@redhat.com)
- system_containers: Add openshift_ to other system_container vars
  (smilner@redhat.com)
- system_containers: Add openshift_ to use_system_containers var
  (smilner@redhat.com)
- detect etcd service name based on etcd runtime when restarting
  (jchaloup@redhat.com)
- set proper etcd_data_dir for system container (jchaloup@redhat.com)
- etcd, system_container: do not mask etcd_container (gscrivan@redhat.com)
- etcd, system_container: do not enable system etcd (gscrivan@redhat.com)
- oc_atomic_container: Require 1.17.2 (smilner@redhat.com)
- Verify matched openshift_upgrade_nodes_label (rteague@redhat.com)
- bug 1457642. Use same SG index to avoid seeding timeout (jcantril@redhat.com)

* Wed Jun 21 2017 Jenkins CD Merge Bot <smunilla@redhat.com> 3.6.122-1
- 

* Tue Jun 20 2017 Jenkins CD Merge Bot <smunilla@redhat.com> 3.6.121-1
- Updating default from null to "" (ewolinet@redhat.com)

* Tue Jun 20 2017 Jenkins CD Merge Bot <smunilla@redhat.com> 3.6.120-1
- Update atomic-openshift-master.j2 (sdodson@redhat.com)
- Enable push to registry via dns only on clean 3.6 installs
  (sdodson@redhat.com)
- Disable actually pushing to the registry via dns for now (sdodson@redhat.com)
- Add openshift_node_dnsmasq role to upgrade (sdodson@redhat.com)
- Push to the registry via dns (sdodson@redhat.com)

* Tue Jun 20 2017 Jenkins CD Merge Bot <smunilla@redhat.com> 3.6.119-1
- Temporarilly only migrate jobs as we were before (sdodson@redhat.com)
- Disable TLS verification in skopeo inspect (rhcarvalho@gmail.com)
- Preserve etcd3 storage if it's already in use (sdodson@redhat.com)
- GlusterFS: Generate better secret keys (jarrpa@redhat.com)
- GlusterFS: Fix error when groups.glusterfs_registry is undefined.
  (jarrpa@redhat.com)
- GlusterFS: Use proper identity in heketi secret (jarrpa@redhat.com)
- GlusterFS: Allow configuration of heketi port (jarrpa@redhat.com)
- GlusterFS: Fix variable typo (jarrpa@redhat.com)
- GlusterFS: Minor template fixes (jarrpa@redhat.com)
- registry: mount GlusterFS storage volume from correct host
  (jarrpa@redhat.com)

* Mon Jun 19 2017 Jenkins CD Merge Bot <smunilla@redhat.com> 3.6.117-1
- Run storage upgrade pre and post master upgrade (rteague@redhat.com)
- Introduce etcd migrate role (jchaloup@redhat.com)
- Add support for rhel, aci, vxlan (srampal@cisco.com)

* Sun Jun 18 2017 Jenkins CD Merge Bot <smunilla@redhat.com> 3.6.116-1
- PAPR: define openshift_image_tag via command line (rhcarvalho@gmail.com)
- Ensure only one ES pod per PV (peter.portante@redhat.com)
- etcd v3 for clean installs (sdodson@redhat.com)
- Rename cockpit-shell -> cockpit-system (rhcarvalho@gmail.com)
- Update image repo name, images have been moved from 'cloudforms' to
  'cloudforms42' for CF 4.2. (simaishi@redhat.com)
- Update image repo name, images have been moved from 'cloudforms' to
  'cloudforms45' for CF 4.5. (simaishi@redhat.com)
- CloudForms 4.5 templates (simaishi@redhat.com)

* Fri Jun 16 2017 Jenkins CD Merge Bot <smunilla@redhat.com> 3.6.114-1
- 

* Fri Jun 16 2017 Jenkins CD Merge Bot <smunilla@redhat.com> 3.6.113-1
- Make rollout status check best-effort, add poll (skuznets@redhat.com)
- Verify the rollout status of the hosted router and registry
  (skuznets@redhat.com)
- fix es routes for new logging roles (rmeggins@redhat.com)

* Thu Jun 15 2017 Jenkins CD Merge Bot <smunilla@redhat.com> 3.6.112-1
- Add the the other featured audit-config paramters as example (al-
  git001@none.at)

* Thu Jun 15 2017 Jenkins CD Merge Bot <smunilla@redhat.com> 3.6.111-1
- doc: Info for system container installer options (smilner@redhat.com)
- Add ANSIBLE_CONFIG to system container installer (smilner@redhat.com)
- Add missing file. Remove debugging prompt. (tbielawa@redhat.com)
- Update readme one last time (tbielawa@redhat.com)
- Reconfigure masters in serial to avoid HA meltdowns (tbielawa@redhat.com)
- First POC of a CFME turnkey solution in openshift-anisble
  (tbielawa@redhat.com)
- Reverted most of this pr 4356 except:   adding
  openshift_logging_fluentd_buffer_queue_limit: 1024
  openshift_logging_fluentd_buffer_size_limit: 1m
  openshift_logging_mux_buffer_queue_limit: 1024
  openshift_logging_mux_buffer_size_limit: 1m   and setting the matched
  environment variables. (nhosoi@redhat.com)
- Adding the defaults for openshift_logging_fluentd_{cpu,memory}_limit to
  roles/openshift_logging_fluentd/defaults/main.yml. (nhosoi@redhat.com)
- Adding environment variables FLUENTD_CPU_LIMIT, FLUENTD_MEMORY_LIMIT,
  MUX_CPU_LIMIT, MUX_MEMORY_LIMIT. (nhosoi@redhat.com)
- Introducing fluentd/mux buffer_queue_limit, buffer_size_limit, cpu_limit, and
  memory_limit. (nhosoi@redhat.com)

* Thu Jun 15 2017 Jenkins CD Merge Bot <smunilla@redhat.com> 3.6.110-1
- papr: add documentation to YAML and simplify context (jlebon@redhat.com)
- docs: better documentation for PAPR (jlebon@redhat.com)
- papr: install libffi-devel (jlebon@redhat.com)
- pre-install checks: add more during byo install (lmeyer@redhat.com)
- move etcd backup to etcd_common role (jchaloup@redhat.com)
- Support installing HOSA via ansible (mwringe@redhat.com)
- GlusterFS: Remove requirement for heketi-cli (jarrpa@redhat.com)
- GlusterFS: Fix bugs in wipe (jarrpa@redhat.com)
- GlusterFS: Skip heketi-cli install on Atomic (jarrpa@redhat.com)
- GlusterFS: Create a StorageClass if specified (jarrpa@redhat.com)
- GlusterFS: Use proper secrets (jarrpa@redhat.com)
- GlusterFS: Allow cleaner separation of multiple clusters (jarrpa@redhat.com)
- GlusterFS: Minor corrections and cleanups (jarrpa@redhat.com)
- GlusterFS: Improve documentation (jarrpa@redhat.com)
- GlusterFS: Allow configuration of kube namespace for heketi
  (jarrpa@redhat.com)
- GlusterFS: Adjust when clauses for registry config (jarrpa@redhat.com)
- GlusterFS: Allow failure reporting when deleting deploy-heketi
  (jarrpa@redhat.com)
- GlusterFS: Tweak pod probe parameters (jarrpa@redhat.com)
- GlusterFS: Allow for configuration of node selector (jarrpa@redhat.com)
- GlusterFS: Label on Openshift node name (jarrpa@redhat.com)
- GlusterFS: Make sure timeout is an int (jarrpa@redhat.com)
- GlusterFS: Use groups variables (jarrpa@redhat.com)
- papr: rename redhat-ci related files to papr (jlebon@redhat.com)
- singletonize some role tasks that repeat a lot (lmeyer@redhat.com)

* Wed Jun 14 2017 Jenkins CD Merge Bot <smunilla@redhat.com> 3.6.109-1
- 

* Wed Jun 14 2017 Jenkins CD Merge Bot <smunilla@redhat.com> 3.6.108-1
- Upgraded Calico to 2.2.1 Release (vincent.schwarzer@yahoo.de)

* Wed Jun 14 2017 Jenkins CD Merge Bot <smunilla@redhat.com> 3.6.107-1
- Disable negative caching, set cache TTL to 1s (skuznets@redhat.com)
- Update mounts in system container installer (smilner@redhat.com)
- Set ansible retry file location (smilner@redhat.com)
- installer: add bind mount for /etc/resolv.conf (gscrivan@redhat.com)
- Making pylint happy (ewolinet@redhat.com)
- Fix possible access to undefined variable (rhcarvalho@gmail.com)
- certificates: copy the certificates for the etcd system container
  (gscrivan@redhat.com)
- Separate etcd and OpenShift CA redeploy playbooks. (abutcher@redhat.com)
- lib/base: allow for results parsing on non-zero return code
  (jarrpa@redhat.com)
- etcd: system container defines ETCD_(PEER_)?TRUSTED_CA_FILE
  (gscrivan@redhat.com)
- etcd: unmask system container service before installing it
  (gscrivan@redhat.com)
- etcd: copy previous database when migrating to system container
  (gscrivan@redhat.com)
- etcd: define data dir location for the system container (gscrivan@redhat.com)
- oc_obj: set _delete() rc to 0 if err is 'not found' (jarrpa@redhat.com)
- oc_obj: only check 'items' if exists in delete (jarrpa@redhat.com)
- Removed hardocded Calico Policy Controller URL (vincent.schwarzer@yahoo.de)
- Allowing openshift_metrics to specify PV selectors and allow way to define
  selectors when creating pv (ewolinet@redhat.com)

* Tue Jun 13 2017 Jenkins CD Merge Bot <smunilla@redhat.com> 3.6.100-1
- Change default key for gce (hekumar@redhat.com)
- set etcd working directory for embedded etcd (jchaloup@redhat.com)
- Add daemon-reload handler to openshift_node and notify when /etc/systemd
  files have been updated. (abutcher@redhat.com)
- Use volume.beta.kubernetes.io annotation for storage-classes
  (per.carlson@vegvesen.no)
- Correct master-config update during upgrade (rteague@redhat.com)

* Mon Jun 12 2017 Jenkins CD Merge Bot <tdawson@redhat.com> 3.6.99-1
- Replace repoquery with module (jchaloup@redhat.com)
- Consider previous value of 'changed' when updating (rhcarvalho@gmail.com)
- Improve code readability (rhcarvalho@gmail.com)
- Disable excluder only on nodes that are not masters (jchaloup@redhat.com)
- Added includes to specify openshift version for libvirt cluster create.
  Otherwise bin/cluster create fails on unknown version for libvirt deployment.
  (schulthess@puzzle.ch)
- docker checks: finish and refactor (lmeyer@redhat.com)
- oc_secret: allow use of force for secret type (jarrpa@redhat.com)
- add docker storage, docker driver checks (jvallejo@redhat.com)
- Add dependency and use same storageclass name as upstream
  (hekumar@redhat.com)
- Add documentation (hekumar@redhat.com)
- Install default storageclass in AWS & GCE envs (hekumar@redhat.com)

* Fri Jun 09 2017 Jenkins CD Merge Bot <tdawson@redhat.com> 3.6.98-1
- 

* Fri Jun 09 2017 Scott Dodson <sdodson@redhat.com> 3.6.97-1
- Updated to using oo_random_word for secret gen (ewolinet@redhat.com)
- Updating kibana to store session and oauth secrets for reuse, fix oauthclient
  generation for ops (ewolinet@redhat.com)

* Thu Jun 08 2017 Jenkins CD Merge Bot <tdawson@redhat.com> 3.6.89.5-1
- Rename container image to origin-ansible / ose-ansible (pep@redhat.com)

* Thu Jun 08 2017 Jenkins CD Merge Bot <tdawson@redhat.com> 3.6.89.4-1
- Guard check for container install based on openshift dictionary key
  (ayoung@redhat.com)
- Separate client config removal in uninstall s.t. ansible_ssh_user is removed
  from with_items. (abutcher@redhat.com)
- Remove supported/implemented barrier for registry object storage providers.
  (abutcher@redhat.com)
- Add node unit file on upgrade (smilner@redhat.com)
- fix up openshift-ansible for use with 'oc cluster up' (jcantril@redhat.com)
- specify all logging index mappings for kibana (jcantril@redhat.com)
- openshift-master: set r_etcd_common_etcd_runtime (gscrivan@redhat.com)
- rename daemon.json to container-daemon.json (smilner@redhat.com)
- Updating probe timeout and exposing variable to adjust timeout in image
  (ewolinet@redhat.com)
- Do not attempt to override openstack nodename (jdetiber@redhat.com)
- Update image stream to openshift/origin:2c55ade (skuznets@redhat.com)

* Wed Jun 07 2017 Jenkins CD Merge Bot <tdawson@redhat.com> 3.6.89.3-1
- Use local openshift.master.loopback_url when generating initial master
  loopback kubeconfigs. (abutcher@redhat.com)

* Tue Jun 06 2017 Jenkins CD Merge Bot <tdawson@redhat.com> 3.6.89.2-1
- 

* Tue Jun 06 2017 Jenkins CD Merge Bot <tdawson@redhat.com> 3.6.89.1-1
- Updating image for registry_console (ewolinet@redhat.com)
- add elasticseatch, fluentd, kibana check (jvallejo@redhat.com)
- show correct default value in inventory (mmckinst@redhat.com)
- Skip service restarts within ca redeployment playbook when expired
  certificates are detected. (abutcher@redhat.com)
- Add mtu setting to /etc/sysconfig/docker-network (sdodson@redhat.com)
- Add daemon_reload parameter to service tasks (tbielawa@redhat.com)
- mux uses fluentd cert/key to talk to ES (rmeggins@redhat.com)
- fix curator host, port params; remove curator es volumes
  (rmeggins@redhat.com)
- add mux docs; allow to specify mux namespaces (rmeggins@redhat.com)
- oc_secret: allow for specifying secret type (jarrpa@redhat.com)
- Revert "Merge pull request #4271 from DG-i/master" (skuznets@redhat.com)
- verify upgrade targets separately for each group (masters, nodes, etcd)
  (jchaloup@redhat.com)
- Updating Kibana-proxy secret key name, fixing deleting secrets, fixed extra
  ES dc creation (ewolinet@redhat.com)
- upgrade: Reload systemd before restart (smilner@redhat.com)
- Skip router/registry cert redeploy when
  openshift_hosted_manage_{router,registry}=false (abutcher@redhat.com)
- disable docker excluder before it is updated to remove older excluded
  packages (jchaloup@redhat.com)
- Support byo etcd for calico (djosborne10@gmail.com)
- preflight int tests: fix for package_version changes (lmeyer@redhat.com)
- Remove unnecessary comment. (rhcarvalho@gmail.com)
- update aos_version module to support generic pkgs and versions
  (jvallejo@redhat.com)
- Add separate variables for control plane nodes (sdodson@redhat.com)
- Copy Nuage VSD generated user certificates to Openshift master nodes
  (sneha.deshpande@nokia.com)
- add existing_ovs_version check (jvallejo@redhat.com)
- Tolerate failures in the node upgrade playbook (sdodson@redhat.com)

* Wed May 31 2017 Scott Dodson <sdodson@redhat.com> 3.6.89.0-1
- AMP 2.0 (sdodson@redhat.com)
- add support for oc_service for labels, externalIPs (rmeggins@redhat.com)
- [JMAN4-161] Add templates and pv example for cloudforms jboss middleware
  manager (pgier@redhat.com)

* Wed May 31 2017 Scott Dodson <sdodson@redhat.com> 3.6.89-1
- Adding default value for openshift_hosted_logging_storage_kind
  (ewolinet@redhat.com)
- memory check: use GiB/MiB and adjust memtotal (lmeyer@redhat.com)
- bool (sdodson@redhat.com)
- Metrics: update the imagePullPolicy to be always (mwringe@redhat.com)
- Remove typos that got reintroduced (smilner@redhat.com)
- oc_atomic_container: Workaround for invalid json from atomic command
  (smilner@redhat.com)
- Remove system-package=no from container-engine install (smilner@redhat.com)
- oc_atomic_container: Hard code system-package=no (smilner@redhat.com)
- Updating to generate PVC when storage type is passed in as nfs
  (ewolinet@redhat.com)
- disable become for local actions (Mathias.Merscher@dg-i.net)
- check for rpm version and docker image version equality only if
  openshift_pkg_version and openshift_image_tag are not defined
  (jchaloup@redhat.com)

* Tue May 30 2017 Jenkins CD Merge Bot <tdawson@redhat.com> 3.6.86-1
- Reduce memory requirement to 2gb for fedora ci jobs (sdodson@redhat.com)
- openshift_logging: increasing *_elasticsearch_* default CPU and memory
  (jwozniak@redhat.com)
- Updating python-passlib assert (ewolinet@redhat.com)
- allow to configure oreg_url specifically for node or master. refs #4233
  (tobias@tobru.ch)
- Updating registry-console version to be v3.6 instead of 3.6
  (ewolinet@redhat.com)

* Thu May 25 2017 Jenkins CD Merge Bot <tdawson@redhat.com> 3.6.85-1
- Prepending v to registry-console version (ewolinet@redhat.com)
- memory health check: adjust threshold for etcd (lmeyer@redhat.com)
- health checks: specify check skip reason (lmeyer@redhat.com)
- health checks: configure failure output in playbooks (lmeyer@redhat.com)
- disk/memory checks: make threshold configurable (lmeyer@redhat.com)
- Show help on how to disable checks after failure (rhcarvalho@gmail.com)
- Allow disabling checks via Ansible variable (rhcarvalho@gmail.com)
- Verify memory and disk requirements before install (rhcarvalho@gmail.com)
- filter_plugins: Allow for multiple pairs in map_from_pairs()
  (jarrpa@redhat.com)

* Wed May 24 2017 Jenkins CD Merge Bot <tdawson@redhat.com> 3.6.84-1
- oc_process: Better error output on failed template() call (jarrpa@redhat.com)

* Wed May 24 2017 Jenkins CD Merge Bot <tdawson@redhat.com> 3.6.83-1
- Allow a hostname to resolve to 127.0.0.1 during validation (dms@redhat.com)

* Wed May 24 2017 Jenkins CD Merge Bot <tdawson@redhat.com> 3.6.82-1
- Fixing tux warnings and some final clean up (ewolinet@redhat.com)
- Appease travis (sdodson@redhat.com)
- preflight int tests: fix test flake (lmeyer@redhat.com)
- Add a readiness probe to the Kibana container (skuznets@redhat.com)
- Create logging deployments with non-zero replica counts (skuznets@redhat.com)
- Pulling changes from master branch (ewolinet@redhat.com)
- Adding some missing changes (ewolinet@redhat.com)
- fixing available variables for 2.3.0 (ewolinet@redhat.com)
- Updating pvc generation names (ewolinet@redhat.com)
- updating delete_logging to use modules (ewolinet@redhat.com)
- Pulling in changes from master (ewolinet@redhat.com)
- Decomposing openshift_logging role into subcomponent roles
  (ewolinet@redhat.com)
- Fix renaming error with calico template files (djosborne10@gmail.com)

* Tue May 23 2017 Jenkins CD Merge Bot <tdawson@redhat.com> 3.6.80-1
- RPM workaround for the move of cert playbooks (pep@redhat.com)
- health check playbooks: relocate and expand (lmeyer@redhat.com)

* Tue May 23 2017 Scott Dodson <sdodson@redhat.com> 3.6.69-1
- preflight int tests: fix for openshift_version dep (lmeyer@redhat.com)
- Removing requirement to pass aws credentials (esauer@redhat.com)
- Workaround sysctl module issue with py3 by converting task to lineinfile.
  (abutcher@redhat.com)
- inventory: rename certificates->certificate in router example
  (smilner@redhat.com)
- remove skopeo dependency on docker-py (jvallejo@redhat.com)
- improve error handling for missing vars (jvallejo@redhat.com)
- lib/base: Allow for more complex template params (jarrpa@redhat.com)
- Fix yamllint problems (sdodson@redhat.com)
- add ability to expose Elasticsearch as an external route
  (rmeggins@redhat.com)
- Parameterized Calico/Node Arguments (vincent.schwarzer@yahoo.de)
- Fix auditConfig for non-HA environments (rteague@redhat.com)
- Added Docker Registry Port 5000 to Firewalld (vincent.schwarzer@yahoo.de)
- Added Calicoctl to deployment of Master Nodes (vincent.schwarzer@yahoo.de)
- move etcd upgrade related code into etcd_upgrade role (jchaloup@redhat.com)
- Localhost TMP Dir Fix (vincent.schwarzer@yahoo.de)
- Adjusted Naming Schema of Calico Roles (vincent.schwarzer@yahoo.de)
- Update hosts.*.example to include openshift_hosted_metrics_deployer_version
  (pat2man@gmail.com)
- Fix gpg key path in our repo (sdodson@redhat.com)
- Uninstall: restart docker when container-engine restart hasn't changed.
  (abutcher@redhat.com)
- add etcd cluster size check (jvallejo@redhat.com)
- fix etcd_container_version detection (jchaloup@redhat.com)
- systemcontainercustom.conf.j2: use Environment instead of ENVIRONMENT
  (gscrivan@redhat.com)
- node, systemd: change Requires to Wants for openvswitch (gscrivan@redhat.com)
- Add teams attribute to github identity provider (dms@redhat.com)
- Don't escalate privileges in local tmpdir creation (skuznets@redhat.com)
- Remove use of local_action with delegate_to and switch 'delegate_to:
  localhost' temporary directory cleanup actions to local_actions.
  (abutcher@redhat.com)
- Rework openshift_excluders role (rteague@redhat.com)
- Add regexp for container-engine lineinfile (smilner@redhat.com)
- Default image policy on new clusters to on (ccoleman@redhat.com)
- revert role-specific var name (jvallejo@redhat.com)
- Filter non-strings from the oc_adm_ca_server_cert hostnames parameter.
  (abutcher@redhat.com)
- Don't set-up origin repositories if they've already been configured
  (dms@redhat.com)
- byo inventory versions 1.5 -> 3.6 (smilner@redhat.com)
- byo inventory versions 3.5 -> 3.6 (smilner@redhat.com)
- use dest instead of path for lineinfile (smilner@redhat.com)
- openshift_version: skip rpm version==image version on Atomic
  (gscrivan@redhat.com)
- Add NO_PROXY workaround for container-engine atomic command
  (smilner@redhat.com)
- Add no_proxy to atomic.conf (smilner@redhat.com)
- Include object validation in 3.6 upgrades (sdodson@redhat.com)
- uninstall: handle container-engine (gscrivan@redhat.com)
- Added Calico BGP Port 179 to Firewalld (vincent.schwarzer@yahoo.de)
- Fixed for python3 with Fedora 25 Atomic (donny@fortnebula.com)
- Add docker package for container-engine install (smilner@redhat.com)
- Fix python3 error in repoquery (jpeeler@redhat.com)
- check if hostname is in list of etcd hosts (jvallejo@redhat.com)
- Fix templating of static service files (rteague@redhat.com)
- Fix container image build references (pep@redhat.com)
- Reset selinux context on /var/lib/origin/openshift.common.volumes
  (sdodson@redhat.com)
- Adding assert to check for python-passlib on control host
  (ewolinet@redhat.com)
- Update variable name to standard (rhcarvalho@gmail.com)
- Make class attribute name shorter (rhcarvalho@gmail.com)
- Add module docstring (rhcarvalho@gmail.com)
- Update check (rhcarvalho@gmail.com)
- Change based on feedback (vincent.schwarzer@yahoo.de)
- Removed Hardcoded Calico URLs (vincent.schwarzer@yahoo.de)
- int -> float (rhcarvalho@gmail.com)
- Remove vim line (rhcarvalho@gmail.com)
- add etcd volume check (jvallejo@redhat.com)
- Added additional Calico Network Plugin Checks (vincent.schwarzer@yahoo.de)
- Ensure good return code for specific until loops (smilner@redhat.com)
- add template service broker configurable (jminter@redhat.com)
- Prevent line wrap in yaml dump of IDP, fixes #3912 (rikkuness@gmail.com)

* Sat May 13 2017 Jenkins CD Merge Bot <tdawson@redhat.com> 3.6.68-1
- Updating registry-console image version during a post_control_plane upgrade
  (ewolinet@redhat.com)
- Remove userland-proxy-path from daemon.json (smilner@redhat.com)
- Fix whistespace issues in custom template (smilner@redhat.com)
- Always add proxy items to atomic.conf (smilner@redhat.com)
- Move container-engine systemd environment to updated location
  (smilner@redhat.com)
- doc: Add link to daemon.json upstream doc (smilner@redhat.com)
- Remove unused daemon.json keys (smilner@redhat.com)
- bug 1448860. Change recovery_after_nodes to match node_quorum
  (jcantril@redhat.com)
- bug 1441369. Kibana memory limits bug 1439451. Kibana crash
  (jcantril@redhat.com)
- Extend repoquery command (of lib_utils role) to ignore excluders
  (jchaloup@redhat.com)
- lower case in /etc/daemon.json and correct block-registry (ghuang@redhat.com)
- Fix for yedit custom separators (mwoodson@redhat.com)
- Updating 3.6 enterprise registry-console template image version
  (ewolinet@redhat.com)
- Default to iptables on master (sdodson@redhat.com)
- Rename blocked-registries to block-registries (smilner@redhat.com)
- Ensure true is lowercase in daemon.json (smilner@redhat.com)
- use docker_log_driver and /etc/docker/daemon.json to determine log driver
  (rmeggins@redhat.com)
- Temporarily revert to OSEv3 host group usage (rteague@redhat.com)
- Add service file templates for master and node (smilner@redhat.com)
- Update systemd units to use proper container service name
  (smilner@redhat.com)
- polish etcd_common role (jchaloup@redhat.com)
- Note existence of Fedora tests and how to rerun (rhcarvalho@gmail.com)
- Fix for OpenShift SDN Check (vincent.schwarzer@yahoo.de)
- Updating oc_obj to use get instead of getattr (ewolinet@redhat.com)
- Updating size suffix for metrics in role (ewolinet@redhat.com)
- GlusterFS: Allow swapping an existing registry's backend storage
  (jarrpa@redhat.com)
- GlusterFS: Allow for a separate registry-specific playbook
  (jarrpa@redhat.com)
- GlusterFS: Improve role documentation (jarrpa@redhat.com)
- hosted_registry: Get correct pod selector for GlusterFS storage
  (jarrpa@redhat.com)
- hosted registry: Fix typo (jarrpa@redhat.com)
- run excluders over selected set of hosts during control_plane/node upgrade
  (jchaloup@redhat.com)
- Reserve kubernetes and 'kubernetes-' prefixed namespaces
  (jliggitt@redhat.com)
- oc_volume: Add missing parameter documentation (jarrpa@redhat.com)

* Wed May 10 2017 Scott Dodson <sdodson@redhat.com> 3.6.67-1
- byo: correct option name (gscrivan@redhat.com)
- Fail if rpm version != docker image version (jchaloup@redhat.com)
- Perform package upgrades in one transaction (sdodson@redhat.com)
- Properly fail if OpenShift RPM version is undefined (rteague@redhat.com)

* Wed May 10 2017 Scott Dodson <sdodson@redhat.com> 3.6.66-1
- Fix issue with Travis-CI using old pip version (rteague@redhat.com)
- Remove vim configuration from Python files (rhcarvalho@gmail.com)
- Use local variables for daemon.json template (smilner@redhat.com)
- Fix additional master cert & client config creation. (abutcher@redhat.com)

* Tue May 09 2017 Jenkins CD Merge Bot <tdawson@redhat.com> 3.6.62-1
- 

* Tue May 09 2017 Jenkins CD Merge Bot <tdawson@redhat.com> 3.6.61-1
- 

* Mon May 08 2017 Jenkins CD Merge Bot <tdawson@redhat.com> 3.6.60-1
- 

* Mon May 08 2017 Jenkins CD Merge Bot <tdawson@redhat.com> 3.6.59-1
- Updating logging and metrics to restart api, ha and controllers when updating
  master config (ewolinet@redhat.com)
- Adding defaults for es_indices (ewolinet@redhat.com)
- Updating logic for generating pvcs and their counts to prevent reuse when
  looping (ewolinet@redhat.com)

* Mon May 08 2017 Jenkins CD Merge Bot <tdawson@redhat.com> 3.6.58-1
- Moving Dockerfile content to images dir (jupierce@redhat.com)

* Mon May 08 2017 Jenkins CD Merge Bot <tdawson@redhat.com> 3.6.57-1
- 

* Sun May 07 2017 Jenkins CD Merge Bot <tdawson@redhat.com> 3.6.56-1
- 

* Sat May 06 2017 Jenkins CD Merge Bot <tdawson@redhat.com> 3.6.55-1
- Fix 1448368, and some other minors issues (ghuang@redhat.com)
- mux startup is broken without this fix (rmeggins@redhat.com)
- Dockerfile: create symlink for /opt/app-root/src (gscrivan@redhat.com)
- docs: Add basic system container dev docs (smilner@redhat.com)
- installer: Add system container variable for log saving (smilner@redhat.com)
- installer: support running as a system container (gscrivan@redhat.com)

* Fri May 05 2017 Jenkins CD Merge Bot <tdawson@redhat.com> 3.6.54-1
- Allow oc_ modules to pass unicode results (rteague@redhat.com)
- Ensure repo cache is clean on the first run (rteague@redhat.com)
- move etcdctl.yml from etcd to etcd_common role (jchaloup@redhat.com)
- Modified pick from release-1.5 for updating hawkular htpasswd generation
  (ewolinet@redhat.com)

* Thu May 04 2017 Jenkins CD Merge Bot <tdawson@redhat.com> 3.6.53-1
- Correctly setting the primary and replica shard count settings
  (ewolinet@redhat.com)
- System container docker (smilner@redhat.com)
- Stop logging AWS credentials in master role. (dgoodwin@redhat.com)
- Remove set operations from openshift_master_certificates iteration.
  (abutcher@redhat.com)
- Refactor system fact gathering to avoid dictionary size change during
  iteration. (abutcher@redhat.com)
- Refactor secret generation for python3. (abutcher@redhat.com)
- redhat-ci: use requirements.txt (jlebon@redhat.com)

* Wed May 03 2017 Jenkins CD Merge Bot <tdawson@redhat.com> 3.6.52-1
- Making mux with_items list evaluate as empty if didnt get objects before
  (ewolinet@redhat.com)
- etcd Upgrade Refactor (rteague@redhat.com)
- v3.3 Upgrade Refactor (rteague@redhat.com)
- v3.4 Upgrade Refactor (rteague@redhat.com)
- v3.5 Upgrade Refactor (rteague@redhat.com)
- v3.6 Upgrade Refactor (rteague@redhat.com)
- Fix variants for v3.6 (rteague@redhat.com)
- Normalizing groups. (kwoodson@redhat.com)
- Use openshift_ca_host's hostnames to sign the CA (sdodson@redhat.com)

* Tue May 02 2017 Jenkins CD Merge Bot <tdawson@redhat.com> 3.6.51-1
- Remove std_include from playbooks/byo/rhel_subscribe.yml
  (abutcher@redhat.com)
- Adding way to add labels and nodeselectors to logging project
  (ewolinet@redhat.com)

* Tue May 02 2017 Jenkins CD Merge Bot <tdawson@redhat.com> 3.6.50-1
- Don't double quote when conditions (sdodson@redhat.com)
- Remove jinja template delimeters from when conditions (sdodson@redhat.com)
- move excluder upgrade validation tasks under openshift_excluder role
  (jchaloup@redhat.com)
- Fix test compatibility with OpenSSL 1.1.0 (pierre-
  louis.bonicoli@libregerbil.fr)

* Mon May 01 2017 Jenkins CD Merge Bot <tdawson@redhat.com> 3.6.49-1
- Warn users about conflicts with docker0 CIDR range (lpsantil@gmail.com)
- Bump ansible rpm dependency to 2.2.2.0 (sdodson@redhat.com)

* Mon May 01 2017 Jenkins CD Merge Bot <tdawson@redhat.com> 3.6.48-1
-

* Mon May 01 2017 Jenkins CD Merge Bot <tdawson@redhat.com> 3.6.47-1
-

* Mon May 01 2017 Jenkins CD Merge Bot <tdawson@redhat.com> 3.6.46-1
- Contrib: Hook to verify modules match assembled fragments
  (tbielawa@redhat.com)

* Mon May 01 2017 Jenkins CD Merge Bot <tdawson@redhat.com> 3.6.45-1
-

* Sun Apr 30 2017 Jenkins CD Merge Bot <tdawson@redhat.com> 3.6.44-1
- Refactor etcd roles (jchaloup@redhat.com)

* Sat Apr 29 2017 Jenkins CD Merge Bot <tdawson@redhat.com> 3.6.43-1
- Document the Pull Request process (rhcarvalho@gmail.com)
- Add Table of Contents (rhcarvalho@gmail.com)
- Improve Contribution Guide (rhcarvalho@gmail.com)
- Replace absolute with relative URLs (rhcarvalho@gmail.com)
- Move repo structure to a separate document (rhcarvalho@gmail.com)
- Remove outdated information about PRs (rhcarvalho@gmail.com)
- Move link to BUILD.md to README.md (rhcarvalho@gmail.com)
- Adding checks for starting mux for 2.2.0 (ewolinet@redhat.com)
- Fix OpenShift registry deployment on OSE 3.2 (lhuard@amadeus.com)

* Fri Apr 28 2017 Jenkins CD Merge Bot <tdawson@redhat.com> 3.6.42-1
- Fix certificate check Job examples (pep@redhat.com)
- Add python-boto requirement (pep@redhat.com)

* Thu Apr 27 2017 Jenkins CD Merge Bot <tdawson@redhat.com> 3.6.41-1
- Add bool for proper conditional handling (rteague@redhat.com)

* Thu Apr 27 2017 Jenkins CD Merge Bot <tdawson@redhat.com> 3.6.40-1
- Fix cluster creation with `bin/cluster` when there’s no glusterfs node
  (lhuard@amadeus.com)

* Thu Apr 27 2017 Jenkins CD Merge Bot <tdawson@redhat.com> 3.6.39-1
- Move container build instructions to BUILD.md (pep@redhat.com)
- Elaborate container image usage instructions (pep@redhat.com)

* Wed Apr 26 2017 Jenkins CD Merge Bot <tdawson@redhat.com> 3.6.38-1
- .redhat-ci.yml: also publish journal logs (jlebon@redhat.com)
- Standardize all Origin versioning on 3.6 (rteague@redhat.com)
- integration tests: add CI scripts (lmeyer@redhat.com)
- preflight int tests: define image builds to support tests (lmeyer@redhat.com)
- preflight int tests: generalize; add tests (lmeyer@redhat.com)
- Add stub of preflight integration tests (rhcarvalho@gmail.com)
- Move Python unit tests to subdirectory (rhcarvalho@gmail.com)
- Revert "Add /etc/sysconfig/etcd to etcd_container" (sdodson@redhat.com)
- Replace original router cert variable names. (abutcher@redhat.com)
- oc_obj: Allow for multiple kinds in delete (jarrpa@redhat.com)
- Update v1.5 content (sdodson@redhat.com)
- Update v1.6 content (sdodson@redhat.com)
- Make the rhel_subscribe role subscribe to OSE 3.5 channel by default
  (lhuard@amadeus.com)
- Addressing yamllint (ewolinet@redhat.com)
- Updating kibana-proxy secret key for server-tls entry (ewolinet@redhat.com)
- Pick from issue3896 (ewolinet@redhat.com)
- Cleanup comments and remove extraneous tasks (sdodson@redhat.com)
- Store backups in /var/lib/etcd/openshift-backup (sdodson@redhat.com)
- Create member/snap directory encase it doesn't exist (sdodson@redhat.com)
- Copy v3 data dir when performing backup (sdodson@redhat.com)

* Tue Apr 25 2017 Jenkins CD Merge Bot <tdawson@redhat.com> 3.6.37-1
- Differentiate between service serving router certificate and custom
  openshift_hosted_router_certificate when replacing the router certificate.
  (abutcher@redhat.com)

* Tue Apr 25 2017 Jenkins CD Merge Bot <tdawson@redhat.com> 3.6.36-1
- Update swap disable tasks (rteague@redhat.com)
- Removing resource version to remove object conflicts caused by race
  conditions. (kwoodson@redhat.com)
- cast openshift_logging_use_mux_client to bool (rmeggins@redhat.com)
- mux does not require privileged, only hostmount-anyuid (rmeggins@redhat.com)
- Switched Heapster to use certificates generated by OpenShift
  (juraci@kroehling.de)
- Use metrics and logging deployer tag v3.4 for enterprise (sdodson@redhat.com)
- Remove v1.5 and v1.6 metrics/logging templates (sdodson@redhat.com)

* Sun Apr 23 2017 Jenkins CD Merge Bot <tdawson@redhat.com> 3.6.35-1
-

* Fri Apr 21 2017 Jenkins CD Merge Bot <tdawson@redhat.com> 3.6.34-1
- GlusterFS: provide default for groups.oo_glusterfs_to_config in with_items
  (jarrpa@redhat.com)

* Fri Apr 21 2017 Jenkins CD Merge Bot <tdawson@redhat.com> 3.6.33-1
- Adding module calls instead of command for idempotency. (kwoodson@redhat.com)
- Use return_value when value is constant (pierre-
  louis.bonicoli@libregerbil.fr)
- Add missing mock for locate_oc_binary method (pierre-
  louis.bonicoli@libregerbil.fr)

* Fri Apr 21 2017 Scott Dodson <sdodson@redhat.com> 3.6.32-1
- Don't check excluder versions when they're not enabled (sdodson@redhat.com)

* Fri Apr 21 2017 Jenkins CD Merge Bot <tdawson@redhat.com> 3.6.31-1
- Stop all services prior to upgrading, start all services after
  (sdodson@redhat.com)

* Thu Apr 20 2017 Jenkins CD Merge Bot <tdawson@redhat.com> 3.6.30-1
- Add Ansible syntax checks to tox (rteague@redhat.com)
- Add /etc/sysconfig/etcd to etcd_container (me@fale.io)
- openshift_version: improve messaging (lmeyer@redhat.com)
- Simplify memory availability check, review tests (rhcarvalho@gmail.com)
- Simplify mixin class (rhcarvalho@gmail.com)
- Simplify disk availability check, review tests (rhcarvalho@gmail.com)
- add disk and memory availability check tests (jvallejo@redhat.com)
- add ram and storage preflight check (jvallejo@redhat.com)
- Fix paths for file includes (rteague@redhat.com)
- Fix instantiation of action plugin in test fixture (rhcarvalho@gmail.com)
- Introduce Elasticsearch readiness probe (lukas.vlcek@gmail.com)
- added a empty file to the contiv empty dir. This allows contiv to be vendored
  in git (mwoodson@redhat.com)

* Wed Apr 19 2017 Jenkins CD Merge Bot <tdawson@redhat.com> 3.6.29-1
- Create openshift-metrics entrypoint playbook (rteague@redhat.com)

* Tue Apr 18 2017 Jenkins CD Merge Bot <tdawson@redhat.com> 3.6.28-1
- Minor v3.6 upgrade docs fixes (rteague@redhat.com)

* Tue Apr 18 2017 Jenkins CD Merge Bot <tdawson@redhat.com> 3.6.27-1
- repo: start testing PRs on Fedora Atomic Host (jlebon@redhat.com)

* Tue Apr 18 2017 Jenkins CD Merge Bot <tdawson@redhat.com> 3.6.26-1
- Correct role dependencies (rteague@redhat.com)
- Allow for GlusterFS to provide registry storage (jarrpa@redhat.com)
- Integrate GlusterFS into OpenShift installation (jarrpa@redhat.com)
- GlusterFS playbook and role (jarrpa@redhat.com)

* Mon Apr 17 2017 Jenkins CD Merge Bot <tdawson@redhat.com> 3.6.25-1
- Fix default image tag for enterprise (sdodson@redhat.com)
- Cast etcd_debug to a boolean (skuznets@redhat.com)

* Fri Apr 14 2017 Jenkins CD Merge Bot <tdawson@redhat.com> 3.6.24-1
- tox tests: pin test requirement versions (lmeyer@redhat.com)
- This is no longer a widely encountered issue (sdodson@redhat.com)
- Standardize use of byo and common for network_manager.yml
  (rteague@redhat.com)
- Disable swap space on nodes at install and upgrade (rteague@redhat.com)
- Do not check package version on non-master/node (rhcarvalho@gmail.com)

* Thu Apr 13 2017 Jenkins CD Merge Bot <tdawson@redhat.com> 3.6.23-1
- Refactor initialize groups tasks (rteague@redhat.com)
- tox tests: pin test requirement versions (lmeyer@redhat.com)
- skip PackageAvailability check if not yum (jvallejo@redhat.com)
- Document service_type for openshift-enterprise (rhcarvalho@gmail.com)
- Remove references to outdated deployment_type (rhcarvalho@gmail.com)
- Update deployment_type documentation (rhcarvalho@gmail.com)
- Document merge time trends page (rhcarvalho@gmail.com)
- Remove outdated documentation (rhcarvalho@gmail.com)
- Remove outdated build instructions (rhcarvalho@gmail.com)
- openshift_sanitize_inventory: disallow conflicting deployment types
  (lmeyer@redhat.com)
- Refactor docker upgrade playbooks (rteague@redhat.com)
- Changed Hawkular Metrics secrets to use a format similar to the one
  automatically generated by OpenShift (juraci@kroehling.de)

* Wed Apr 12 2017 Jenkins CD Merge Bot <tdawson@redhat.com> 3.6.22-1
- Fixed spelling mistake. (kwoodson@redhat.com)
- Remove unnecessary folder refs (rteague@redhat.com)
- Switching commands for modules during upgrade of router and registry.
  (kwoodson@redhat.com)
- Fixing a compatibility issue with python 2.7 to 3.5 when reading from
  subprocess. (kwoodson@redhat.com)
- Refactor use of initialize_oo_option_facts.yml (rteague@redhat.com)
- preflight checks: refactor and fix aos_version (lmeyer@redhat.com)
- Add external provisioners playbook starting with aws efs (mawong@redhat.com)

* Tue Apr 11 2017 Jenkins CD Merge Bot <tdawson@redhat.com> 3.6.21-1
- Adding a query for the existing docker-registry route. (kwoodson@redhat.com)
- Removing docker-registry route from cockpit-ui. (kwoodson@redhat.com)

* Fri Apr 07 2017 Jenkins CD Merge Bot <tdawson@redhat.com> 3.6.20-1
- Fixed a bug when oc command fails. (kwoodson@redhat.com)
- openshift_sanitize_inventory: validate release (lmeyer@redhat.com)

* Fri Apr 07 2017 Jenkins CD Merge Bot <tdawson@redhat.com> 3.6.19-1
- Add example scheduled certificate check (pep@redhat.com)
- Switch from ignoring to passing on checks (rteague@redhat.com)
- Add tests for action plugin (rhcarvalho@gmail.com)
- Remove unnecessary code (rhcarvalho@gmail.com)
- Make resolve_checks more strict (rhcarvalho@gmail.com)

* Fri Apr 07 2017 Jenkins CD Merge Bot <tdawson@redhat.com> 3.6.18-1
- master-api: add mount for /var/log (gscrivan@redhat.com)
- master: add mount for /var/log (gscrivan@redhat.com)
- unexclude excluder if it is to be upgraded and already installed
  (jchaloup@redhat.com)
- Bump calico policy controller (djosborne10@gmail.com)
- Fixed a string format and a lint space issue (kwoodson@redhat.com)
- Fixed name and selector to be mutually exclusive (kwoodson@redhat.com)
- Adding ability to delete by selector. (kwoodson@redhat.com)
- Adding delete with selector support. (kwoodson@redhat.com)

* Thu Apr 06 2017 Jenkins CD Merge Bot <tdawson@redhat.com> 3.6.17-1
- Adding signed router cert and fixing server_cert bug. (kwoodson@redhat.com)

* Wed Apr 05 2017 Jenkins CD Merge Bot <tdawson@redhat.com> 3.6.16-1
- Removing test coverage for shared code. (kwoodson@redhat.com)
- Port 10255 unnecessary.  Removing all instances (ccallega@redhat.com)
- oo_filters: Disable pylint too-many-lines test (jarrpa@redhat.com)
- oo_collect: Allow list elements to be lists of dict (jarrpa@redhat.com)
- oc_label: handle case where _get() returns no results (jarrpa@redhat.com)
- Addressing py27-yamllint (esauer@redhat.com)
- Add 'docker-registry.default.svc' to cert-redeploy too (sdodson@redhat.com)
- Support unicode output when dumping yaml (rteague@redhat.com)
- Add docker-registry.default.svc short name to registry service signing
  (sdodson@redhat.com)
- oc_configmap: Add missing check for name (jarrpa@redhat.com)
- oo_collect: Update comments to show source of failure (jarrpa@redhat.com)
- openshift_facts: Allow examples_content_version to be set to v1.6
  (jarrpa@redhat.com)
- Restart polkitd to workaround a bug in polkitd (sdodson@redhat.com)
- Add names to openshift_image_tag asserts (smilner@redhat.com)
- doc: Remove atomic-openshift deployment type (smilner@redhat.com)
- openshift_version now requires prepended version formats (smilner@redhat.com)
- Warn if openshift_image_tag is defined by hand for package installs
  (smilner@redhat.com)
- Verify openshift_image_tag is valid during openshift_version main
  (smilner@redhat.com)
- Add openshift_version fact fallback debug messages (smilner@redhat.com)
- cleanup: when in openshift_version tasks are multiline (smilner@redhat.com)
- Compatibility updates to openshift_logging role for ansible 2.2.2.0+
  (esauer@redhat.com)

* Tue Apr 04 2017 Jenkins CD Merge Bot <tdawson@redhat.com> 3.6.15-1
- Document etcd_ca_default_days in example inventories. (abutcher@redhat.com)
- Fixed a bug. Ansible requires a msg param when module.fail_json.
  (kwoodson@redhat.com)

* Sat Apr 01 2017 Jenkins CD Merge Bot <tdawson@redhat.com> 3.6.14-1
- Update v1.5 content (sdodson@redhat.com)
- Add v1.6 content (sdodson@redhat.com)
- Fix generated code (sdodson@redhat.com)
- bug 1432607.  Allow configuration of ES log destination (jcantril@redhat.com)
- openshift_facts: install python3-dbus package on Fedora nodes.
  (vsemushi@redhat.com)
- Remove kube-nfs-volumes role (mawong@redhat.com)

* Fri Mar 31 2017 Jenkins CD Merge Bot <tdawson@redhat.com> 3.6.13-1
- fixed decode switch so it works on OSX (stobias@harborfreight.com)
- Wait for firewalld polkit policy to be defined (sdodson@redhat.com)
- Correct copy task to use remote source (rteague@redhat.com)
- validate and normalize inventory variables (lmeyer@redhat.com)
- Fixed spacing. (kwoodson@redhat.com)
- Fixed docs.  Fixed add_resource. (kwoodson@redhat.com)
- Fixing linting for spaces. (kwoodson@redhat.com)
- Removing initial setting of metrics image prefix and version
  (ewolinet@redhat.com)
- Adding clusterrole to the toolbox. (kwoodson@redhat.com)
- Fixed a bug in oc_volume. (kwoodson@redhat.com)
- Adding a few more test cases.  Fixed a bug when key was empty. Safeguard
  against yedit module being passed an empty key (kwoodson@redhat.com)
- Added the ability to do multiple edits (kwoodson@redhat.com)
- fix es config merge so template does not need quoting. gen then merge
  (jcantril@redhat.com)

* Thu Mar 30 2017 Jenkins CD Merge Bot <tdawson@redhat.com> 3.6.12-1
- Update example inventory files to mention certificate validity parameters.
  (vsemushi@redhat.com)
- openshift_hosted: add openshift_hosted_registry_cert_expire_days parameter.
  (vsemushi@redhat.com)
- oc_adm_ca_server_cert.py: re-generate. (vsemushi@redhat.com)
- oc_adm_ca_server_cert: add expire_days parameter. (vsemushi@redhat.com)
- openshift_ca: add openshift_ca_cert_expire_days and
  openshift_master_cert_expire_days parameters. (vsemushi@redhat.com)
- redeploy-certificates/registry.yml: add
  openshift_hosted_registry_cert_expire_days parameter. (vsemushi@redhat.com)
- openshift_master_certificates: add openshift_master_cert_expire_days
  parameter. (vsemushi@redhat.com)
- openshift_node_certificates: add openshift_node_cert_expire_days parameter.
  (vsemushi@redhat.com)
- Update Dockerfile.rhel7 to reflect changes to Dockerfile (pep@redhat.com)

* Wed Mar 29 2017 Jenkins CD Merge Bot <tdawson@redhat.com> 3.6.11-1
- Add etcd_debug and etcd_log_package_levels variables (sdodson@redhat.com)
- Make the OCP available version detection excluder free (jchaloup@redhat.com)
- Add test scaffold for docker_image_availability.py (rhcarvalho@gmail.com)
- Add unit tests for package_version.py (rhcarvalho@gmail.com)
- Add unit tests for package_update.py (rhcarvalho@gmail.com)
- Add unit tests for package_availability.py (rhcarvalho@gmail.com)
- Add unit tests for mixins.py (rhcarvalho@gmail.com)
- Test recursively finding subclasses (rhcarvalho@gmail.com)
- Test OpenShift health check loader (rhcarvalho@gmail.com)
- Rename module_executor -> execute_module (rhcarvalho@gmail.com)
- Use oo_version_gte_3_6+ for future versions and treat 1.x origin as legacy.
  Add tests. (abutcher@redhat.com)
- Added 3.5 -> 3.6 upgrade playbooks (skuznets@redhat.com)
- Add oo_version_gte_X_X_or_Y_Y version comparison filters.
  (abutcher@redhat.com)

* Tue Mar 28 2017 Jenkins CD Merge Bot <tdawson@redhat.com> 3.6.10-1
- Use meta/main.yml for role dependencies (rteague@redhat.com)
- Upgrade specific rpms instead of just master/node. (dgoodwin@redhat.com)
- Adding namespace to doc. (kwoodson@redhat.com)
- Add calico. (djosborne10@gmail.com)
- Fixing up test cases, linting, and added a return. (kwoodson@redhat.com)
- first step in ocimage (ihorvath@redhat.com)
- ocimage (ihorvath@redhat.com)
- Setting defaults on openshift_hosted. (kwoodson@redhat.com)
- rebase and regenerate (jdiaz@redhat.com)
- fix up things flagged by flake8 (jdiaz@redhat.com)
- clean up and clarify docs/comments (jdiaz@redhat.com)
- add oc_user ansible module (jdiaz@redhat.com)
- Fix etcd cert generation (djosborne10@gmail.com)

* Sat Mar 25 2017 Jenkins CD Merge Bot <tdawson@redhat.com> 3.6.9-1
- Found this while searching the metrics role for logging, is this wrong?
  (sdodson@redhat.com)
- Fix overriding openshift_{logging,metrics}_image_prefix (sdodson@redhat.com)
- Make linter happy (sdodson@redhat.com)
- Specify enterprise defaults for logging and metrics images
  (sdodson@redhat.com)
- Update s2i-dotnetcore content (sdodson@redhat.com)
- Stop all services before upgrading openvswitch (sdodson@redhat.com)
- Bug 1434300 - Log entries are generated in ES after deployed logging stacks
  via ansible, but can not be found in kibana. (rmeggins@redhat.com)
- Adding error checking to the delete. (kwoodson@redhat.com)
- Updated comment. (kwoodson@redhat.com)
- Fixed doc.  Updated test to change existing key.  Updated module spec for
  required name param. (kwoodson@redhat.com)
- Adding oc_configmap to lib_openshift. (kwoodson@redhat.com)

* Fri Mar 24 2017 Jenkins CD Merge Bot <tdawson@redhat.com> 3.6.8-1
- vendor patched upstream docker_container module. (jvallejo@redhat.com)
- add docker_image_availability check (jvallejo@redhat.com)
- Do not use auto_expand_replicas (lukas.vlcek@gmail.com)
- Adding tests to increase TC. (kwoodson@redhat.com)
- Adding a pvc create test case. (kwoodson@redhat.com)
- Cherry picking from #3711 (ewolinet@redhat.com)

* Thu Mar 23 2017 Jenkins CD Merge Bot <tdawson@redhat.com> 3.6.7-1
- openshift_logging calculate min_masters to fail early on split brain
  (jcantril@redhat.com)
- Fixed linting and configmap_name param (kwoodson@redhat.com)
- Adding configmap support. (kwoodson@redhat.com)
- Make /rootfs mount rslave (sdodson@redhat.com)
- Update imageConfig.format on upgrades to match oreg_url (sdodson@redhat.com)
- Adding configmap support and adding tests. (kwoodson@redhat.com)
- Adding oc_volume to lib_openshift. (kwoodson@redhat.com)
- upgrade: restart ovs-vswitchd and ovsdb-server (gscrivan@redhat.com)
- Make atomic-openshift-utils require playbooks of the same version
  (sdodson@redhat.com)

* Wed Mar 22 2017 Jenkins CD Merge Bot <tdawson@redhat.com> 3.6.6-1
- Fix copy-pasta docstrings (rhcarvalho@gmail.com)
- Rename _ns -> node_selector (rhcarvalho@gmail.com)
- Reindent code (rhcarvalho@gmail.com)
- Update the failure methods and add required variables/functions
  (tbielawa@redhat.com)
- Import the default ansible output callback on_failed methods
  (tbielawa@redhat.com)
- Switched Cassandra to use certificates generated by OpenShift
  (juraci@kroehling.de)
- Allow user to specify additions to ES config (jcantril@redhat.com)

* Tue Mar 21 2017 Jenkins CD Merge Bot <tdawson@redhat.com> 3.6.5-1
- Attempt to match version of excluders to target version (sdodson@redhat.com)
- Get rid of adjust.yml (sdodson@redhat.com)
- Protect against missing commands (sdodson@redhat.com)
- Simplify excluder enablement logic a bit more (sdodson@redhat.com)
- Add tito releaser for 3.6 (smunilla@redhat.com)
- Adding oc_group to lib_openshift (kwoodson@redhat.com)
- preflight checks: improve user output from checks (lmeyer@redhat.com)
- preflight checks: bypass RPM excludes (lmeyer@redhat.com)
- acceptschema2 default: true (aweiteka@redhat.com)
- Do not require python-six via openshift_facts (rhcarvalho@gmail.com)

* Sat Mar 18 2017 Jenkins CD Merge Bot <tdawson@redhat.com> 3.6.4-1
- Cherry picking from #3689 (ewolinet@redhat.com)
- Moving projects task within openshift_hosted (rteague@redhat.com)
- Refactor openshift_projects role (rteague@redhat.com)
- Add unit tests for existing health checks (rhcarvalho@gmail.com)
- Do not update when properties when not passed. (kwoodson@redhat.com)
- change shell to bash in generate_jks.sh (l@lmello.eu.org)

* Fri Mar 17 2017 Jenkins CD Merge Bot <tdawson@redhat.com> 3.6.3-1
- enable docker excluder since the time it is installed (jchaloup@redhat.com)

* Thu Mar 16 2017 Jenkins CD Merge Bot <tdawson@redhat.com> 3.6.2-1
- enable excluders during node/master scaling up (jchaloup@redhat.com)
- Fixing variable naming for 35 scoping. (kwoodson@redhat.com)
- Fix get_router_replicas infrastructure node count. (abutcher@redhat.com)
- Fix containerized openvswitch race (sdodson@redhat.com)

* Thu Mar 16 2017 Jenkins CD Merge Bot <tdawson@redhat.com> 3.6.1-1
- Bump version to 3.6.0 (smunilla@redhat.com)
- Improve CONTRIBUTING guide with testing tricks (rhcarvalho@gmail.com)
- Update versions in example inventories (sdodson@redhat.com)
- Only call excluder playbooks on masters and nodes (sdodson@redhat.com)
- Since we've decided that we're no longer paying attention to current status
  remove this as it was toggling things (sdodson@redhat.com)
- Remove travis notifications (jdetiber@redhat.com)
- Removing dependency on master facts for master_public_url default
  (ewolinet@redhat.com)
- don't assume openshift_upgrade_target is in a form d.d (jchaloup@redhat.com)
- Cherry picked from #3657 (ewolinet@redhat.com)
- Revert "Enable docker during installation and upgrade by default"
  (skuznets@redhat.com)
- Nuage service account handling by single master
  (vishal.patil@nuagenetworks.net)
- Add router svcacct cluster-reader role (rteague@redhat.com)
- Cherry picking from #3644 (ewolinet@redhat.com)
- Revert module_utils six for openshift_health_checker (jdetiber@redhat.com)
- Refactor and remove openshift_serviceaccount (rteague@redhat.com)
- Fix typo (sdodson@redhat.com)
- Force to use TLSv1.2 (related to https://github.com/openshift/openshift-
  ansible/pull/2707) (olivier@openkumo.fr)
- Raise on dry-run failures. (kwoodson@redhat.com)
- validate excluders on non-atomic hosts only (jchaloup@redhat.com)
- enable docker excluder since the time it is installed (jchaloup@redhat.com)
- cherry picking from #3621 #3614 #3627 (ewolinet@redhat.com)
- Renaming oadm_manage_node to oc_adm_manage_node (rteague@redhat.com)
- add 'hawkular/metrics' when updating config (jcantril@redhat.com)
- update all the masters (jcantril@redhat.com)
- bug 1430661. Update masterConfig metricsPublicURL on install
  (jcantril@redhat.com)
- nuage: Move role back to config (smilner@redhat.com)
- Fix incorrect comparison when detecting petsets (tbielawa@redhat.com)
- Removed unused, unwanted, incorrectly committed code. (kwoodson@redhat.com)
- Minor updates to README_CONTAINER_IMAGE.md (pep@redhat.com)
- Fix references to openshift_set_node_ip in inventory examples
  (gskgoskk@gmail.com)
- Bug 1428711 - [IntService_public_324] ES pod is unable to read
  searchguard.truststore after upgarde logging from 3.3.1 to 3.5.0
  (rmeggins@redhat.com)
- bug 1428249. Use ES hostmount storage if it exists (jcantril@redhat.com)
- Use ansible.compat.six where possible (jdetiber@redhat.com)
- Remove debug task (tbielawa@redhat.com)
- Use six from ansible.module_utils for remote hosts (jdetiber@redhat.com)
- re-enable excluders if they are enabled after openshift version detection
  (jchaloup@redhat.com)
- Allow overriding minTLSVersion and cipherSuites (meggen@redhat.com)
- extend the excluders to containerized deployment (jchaloup@redhat.com)
- Fixing the way policies are found.  The old method was unreliable.  This
  method searches all and matches on properties. (kwoodson@redhat.com)
- openshift_excluders depends on openshift_repos (sdodson@redhat.com)
- add ability to specify an etcd version (mmckinst@umich.edu)
- Lowering test coverage percentage. (kwoodson@redhat.com)
- Removing ordereddict.  Replaced with sorted keys. (kwoodson@redhat.com)
- New role (tbielawa@redhat.com)
- Fixed for linting. (kwoodson@redhat.com)
- enable excluders by default (jchaloup@redhat.com)
- ignore the docker excluder status if it is not enabled by a user
  (jchaloup@redhat.com)
- Fix pylint/pyflakes errors on master (sdodson@redhat.com)
- Identify PetSets in 3.4 clusters and fail if any are detected
  (tbielawa@redhat.com)
- More logging fixes (ewolinet@redhat.com)
- Fix for issue 3541 (srampal@cisco.com)
- Fix to OpenshiftCLIConfig to support an ordereddict.  This was breaking test
  cases. (kwoodson@redhat.com)
- - update excluders to latest, in non-upgrade scenarios do not update - check
  both available excluder versions are at most of upgrade target version - get
  excluder status through status command - make excluders enablement
  configurable (jchaloup@redhat.com)
- Adding scripts for building and pushing images (bleanhar@redhat.com)
- Adding test_oc_adm_router. (kwoodson@redhat.com)
- Loosely couple docker to iptables service (rteague@redhat.com)
- Generic message directing people to contact support (sdodson@redhat.com)
- Fixing plugin, nodeselectors, and secret pull check (ewolinet@redhat.com)
- Adding into the origin inventory doc. (kwoodson@redhat.com)
- Add oc_objectvalidator to upgrade check (sdodson@redhat.com)
- Augmenting documentation for router sharding. (kwoodson@redhat.com)
- Adding router test. (kwoodson@redhat.com)
- openshift_facts: ensure system containers deps are installed
  (gscrivan@redhat.com)
- Preserve order of Docker registries (eric.mountain@amadeus.com)
- Updating metrics defaults (ewolinet@redhat.com)
- Enable coveralls.io (jdetiber@redhat.com)
- Fix indentation of run_once (sdodson@redhat.com)
- Update docs for test consolidation and remove the Makefile
  (jdetiber@redhat.com)
- Consolidate root/utils tests (jdetiber@redhat.com)
- Remove dummy setup/teardown methods (rhcarvalho@gmail.com)
- Clean up test files (rhcarvalho@gmail.com)
- Remove commented-out test code (rhcarvalho@gmail.com)
- Make generic OCObjectValidator from OCSDNValidator (mkhan@redhat.com)
- logging needs openshift_master_facts before openshift_facts
  (rmeggins@redhat.com)
- separate out test tool configs from setup.cfg (jdetiber@redhat.com)
- Dockerfile and docs to run containerized playbooks (pep@redhat.com)
- Lower test coverage percentage. (kwoodson@redhat.com)
- Mock runs differntly on travis.  Fix the mock test params to be ANY.
  (kwoodson@redhat.com)
- Fixed the none namespace.  Fixed tests with latest loc_oc_binary call.
  (kwoodson@redhat.com)
- Updating the namespace param to None. (kwoodson@redhat.com)
- Regenerated code with latest yedit changes. (kwoodson@redhat.com)
- Fixed tests to align with new naming. (kwoodson@redhat.com)
- Fixed docs.  Added check for delete failures.  Updated namespace to None.
  (kwoodson@redhat.com)
- Fixing linters (kwoodson@redhat.com)
- Adding integration test.  Fixed issue with node_selector.
  (kwoodson@redhat.com)
- Adding oc_project to lib_openshift. (kwoodson@redhat.com)
- Remove old commented-out tests (rhcarvalho@gmail.com)
- Remove redundant assertion (rhcarvalho@gmail.com)
- Fix test (rhcarvalho@gmail.com)
- Lint utils/test (rhcarvalho@gmail.com)
- Rewrap long lines (rhcarvalho@gmail.com)
- Remove unused argument (rhcarvalho@gmail.com)
- Remove unused Makefile variables (rhcarvalho@gmail.com)
- Adding some more logging defaults (ewolinet@redhat.com)
- node/sdn: make /var/lib/cni persistent to ensure IPAM allocations stick
  around across node restart (dcbw@redhat.com)
- BZ1422348 - Don't install python-ruamel-yaml (sdodson@redhat.com)
- Re-generate modules (sdodson@redhat.com)
- Only set ownership to etcd for thirdparty datadir (sdodson@redhat.com)
- Added ports. (kwoodson@redhat.com)
- Fixed router name to produce 2nd router. (kwoodson@redhat.com)
- Updated to work with an array of routers. (kwoodson@redhat.com)
- Adding support for router sharding. (kwoodson@redhat.com)
- Removing the openshift_master_facts dependency (ewolinet@redhat.com)
- bug 1420256. Initialize openshift_logging pvc_facts to empty
  (jcantril@redhat.com)
- Add oc_adm_policy_user task cluster-role policy (rteague@redhat.com)
- Correct config for hosted registry (rteague@redhat.com)
- Fixing checkout for bindings with -binding suffix (jupierce@redhat.com)
- Leave an empty contiv role directory (sdodson@redhat.com)
- Updating stdout check for changed_when (ewolinet@redhat.com)
- test fixes for openshift_certificates_expiry (jdetiber@redhat.com)
- oadm_policy_group/adm_policy_user module (jupierce@redhat.com)
- Fail on Atomic if docker is too old (smilner@redhat.com)
- Remove contiv role and playbook from rpm packages (sdodson@redhat.com)
- Resolving yammlint errors (ewolinet@redhat.com)
- Fixed error handling when oc adm ca create-server-cert fails.  Fixed a logic
  error in secure. (kwoodson@redhat.com)
- removing extra when condition (kwoodson@redhat.com)
- Removing run_once. (kwoodson@redhat.com)
- Adding the activeDeadlineSeconds.  Removed debug. (kwoodson@redhat.com)
- Separating routes so logic is simpler. (kwoodson@redhat.com)
- Defaulting variables properly to avoid undefined route in dict error.
  (kwoodson@redhat.com)
- Add v1.3 FIS templates (sdodson@redhat.com)
- v1.4 Add FIS templates (sdodson@redhat.com)
- Add FIS templates (sdodson@redhat.com)
- Removed duplicate host param. (kwoodson@redhat.com)
- Fixed failures on create when objects exist. (kwoodson@redhat.com)
- Add ca-bundle.crt to list of certs to synchronize. (abutcher@redhat.com)
- Do not force custom ca cert deployment. (abutcher@redhat.com)
- regenerate lib_openshift with yedit exception changes (jdiaz@redhat.com)
- Adding changed_whens for role, rolebinding, and scc reconciliation based on
  output from oadm policy command (ewolinet@redhat.com)
- raise exceptions when walking through object path (jdiaz@redhat.com)
- logging fluentd filter was renamed to viaq (rmeggins@redhat.com)
- Add 'persistentVolumeClaim' to volume_info type (rteague@redhat.com)
- Updating delete/recreate with replace --force. (kwoodson@redhat.com)
- Fixed logic error.  Ensure both svc and dc exist. (kwoodson@redhat.com)
- Modified base debug statements.  Fixed oc_secret debug/verbose flag.  Added
  reencrypt for route. (kwoodson@redhat.com)
- Adding support for a route with certs and reencrypt. (kwoodson@redhat.com)
- node: use the new oc_atomic_container module (gscrivan@redhat.com)
- master: use the new oc_atomic_container module (gscrivan@redhat.com)
- etcd: use the new oc_atomic_container module (gscrivan@redhat.com)
- lib_openshift: new module atomic_container (gscrivan@redhat.com)
- Combined (squashed) commit for all changes related to adding Contiv support
  into Openshift Ansible. This is the first (beta) release of Contiv with
  Openshift and is only supported for Openshift Origin + Bare metal deployments
  at the time of this commit. Please refer to the Openshift and Contiv official
  documentation for details of the level of support for different features and
  modes of operation. (srampal@cisco.com)
- Re-generate lib_openshift (sdodson@redhat.com)
- Make s3_volume_mount available to set_fact call (smilner@redhat.com)
- Correct fact creation for pvc (rteague@redhat.com)
- [oc_obj] Move namespace argument to end of command. (abutcher@redhat.com)
- Create hosted registry service (rteague@redhat.com)
- Correct typo in haproxy router collection. (abutcher@redhat.com)
- Fix issue #3505, add notes about origin upgrade versions support in BYO
  upgrade README file (contact@stephane-klein.info)
- Moving replica logic to filter_plugin to fix skipped task variable behavior.
  (kwoodson@redhat.com)
- install the latest excluders (jchaloup@redhat.com)
- openshift_hosted: Update tasks to use oc_ modules (rteague@redhat.com)
- Rebased. (kwoodson@redhat.com)
- Fixed indentation (kwoodson@redhat.com)
- Adding get_env_var to deploymentconfig. (kwoodson@redhat.com)
- Fixed default variables.  Added a fix to generated secret in env var.
  (kwoodson@redhat.com)
- Revert "Add centos paas sig common" (sdodson@redhat.com)
- Fix Quick Installer failed due to a Python method failure
  (tbielawa@redhat.com)
- Removed JGroups cert and password generation. (juraci@kroehling.de)
- Fix symlink to lookup_plugins/oo_option.py (jchaloup@redhat.com)
- Use 2 and 3 friendly urlparse in oo_filters (smilner@redhat.com)
- Update v1.5 content (sdodson@redhat.com)
- Update v1.4 content (sdodson@redhat.com)
- xPaaS ose-v1.3.6 (sdodson@redhat.com)
- Prepare for origin moving to OCP version scheme (ccoleman@redhat.com)
- initialize_openshift_version: handle excluder packages (gscrivan@redhat.com)
- Add insecure edge termination policy for kibana. (whearn@redhat.com)
- openshift_logging default to 2 replicas of primary shards
  (jcantril@redhat.com)
- Fixing doc for oc_adm_ca_server_cert. (kwoodson@redhat.com)
- Convert selectattr tests to use 'match' (rteague@redhat.com)
- Re-generate lib_openshift and lib_utils libraries (sdodson@redhat.com)
- curator config must be in /etc/curator not /usr/curator (rmeggins@redhat.com)
- Updated for pylint. Fixed create doc. (kwoodson@redhat.com)
- Attempt to handle router preparation errors. (kwoodson@redhat.com)
- Fixing the generate tox tests. (kwoodson@redhat.com)
- BZ1414276 - Quote ansible_ssh_user when determining group id
  (sdodson@redhat.com)
- Moving import to local class. (kwoodson@redhat.com)
- Added required_together.  Added two minor bug fixes for when data is not
  passed. (kwoodson@redhat.com)
- fix up ruamel.yaml/pyyaml no-member lint errors (jdetiber@redhat.com)
- Renamed NotContainerized to NotContainerizedMixin and dropped no-member
  (smilner@redhat.com)
- Removed unrequired no-members from yedit and generated code
  (smilner@redhat.com)
- Removing reference to oadm.  Moved parameter under general params.
  (kwoodson@redhat.com)
- adding tag to update_master_config (ewolinet@redhat.com)
- CloudFront oc_secret contents should be a list (smilner@redhat.com)
- lib_openshift oc file lookup improvements (jdetiber@redhat.com)
- roles/lib_openshift: Handle /usr/local/bin/oc with sudo (walters@verbum.org)
- if no key, cert, cacert, or default_cert is passed then do not pass to oc
  (kwoodson@redhat.com)
- Added backup feature.  Fixed a bug with reading the certificate and verifying
  names.  Added force option. (kwoodson@redhat.com)
- Add SDNValidator Module (mkhan@redhat.com)
- bug 1425321. Default the master api port based on the facts
  (jcantril@redhat.com)
- Bug 1420219 - No log entry can be found in Kibana UI after deploying logging
  stacks with ansible (rmeggins@redhat.com)
- Address cert expiry parsing review comments (tbielawa@redhat.com)
- Fix typo (rhcarvalho@gmail.com)
- Update link to project homepage (rhcarvalho@gmail.com)
- Implement fake openssl cert classes (tbielawa@redhat.com)
- Removed oadm_ references in doc. (kwoodson@redhat.com)
- Remove unused plays (jhadvig@redhat.com)
- Remove pytest-related dependencies from setup.py (rhcarvalho@gmail.com)
- Added copy support when modifying cert and key on existence
  (kwoodson@redhat.com)
- Small spacing fix. (kwoodson@redhat.com)
- Updated doc and defined defaults for signer_* (kwoodson@redhat.com)
- Removed unused code.  Made tests executable. (kwoodson@redhat.com)
- Removing cmd, fixed docs and comments. (kwoodson@redhat.com)
- Rename of oadm_ca to oc_adm_ca.  Decided to whittle down to the direct call,
  server_cert. (kwoodson@redhat.com)
- Fixing doc. (kwoodson@redhat.com)
- Adding oadm_ca to lib_openshift. (kwoodson@redhat.com)
- Fixing docs. Fixed default_cert suggestion. (kwoodson@redhat.com)
- Renamed modules, fixed docs, renamed variables, and cleaned up logic.
  (kwoodson@redhat.com)
- Renaming registry and router roles to oc_adm_ (kwoodson@redhat.com)
- Fixing registry doc and suggestions. (kwoodson@redhat.com)
- Adding router and registry to lib_openshift. (kwoodson@redhat.com)
- bug 142026. Ensure Ops PVC prefix are initialized to empty when ops e…
  nabled (jcantril@redhat.com)
- Reverting logic for verify api handler to be uniform with other ways we
  verify, will be uniformly updated in future (ewolinet@redhat.com)
- bug 1417261. Quote name and secrets in logging templates
  (jcantril@redhat.com)
- openshift_facts: handle 'latest' version (gscrivan@redhat.com)
- Surrounding node selector values with quotes (ewolinet@redhat.com)
- Raise the bar on coverage requirements (rhcarvalho@gmail.com)
- Accept extra positional arguments in tox (rhcarvalho@gmail.com)
- Replace nose with pytest (utils) (rhcarvalho@gmail.com)
- Clean up utils/README.md (rhcarvalho@gmail.com)
- Replace nose with pytest (rhcarvalho@gmail.com)
- Extract assertion common to all tests as function (rhcarvalho@gmail.com)
- Replace nose yield-style tests w/ pytest fixtures (rhcarvalho@gmail.com)
- Configure pytest to run tests and coverage (rhcarvalho@gmail.com)
- Fix validation of generated code (rhcarvalho@gmail.com)
- Make tests run with either nosetests or pytest (rhcarvalho@gmail.com)
- Replace assert_equal with plain assert (rhcarvalho@gmail.com)
- Make usage of short_version/release consistent (rhcarvalho@gmail.com)
- Reorganize tests and helper functions logically (rhcarvalho@gmail.com)
- Remove test duplication (rhcarvalho@gmail.com)
- Move similar test cases together (rhcarvalho@gmail.com)
- Insert paths in the second position of sys.path (rhcarvalho@gmail.com)
- Rename test for consistency (rhcarvalho@gmail.com)
- Replace has_key in new modules (smilner@redhat.com)
- Fix symlink to filter_plugins/oo_filters.py (jchaloup@redhat.com)
- Correct logic test for running pods (rteague@redhat.com)
- Temporarily lower the bar for minimum coverage (rhcarvalho@gmail.com)
- Unset exec bit in tests, add missing requirements (jdetiber@redhat.com)
- Include missing unit tests to test runner config (rhcarvalho@gmail.com)
- Fix tests on Python 3 (rhcarvalho@gmail.com)
- Remove dead code in installer (rhcarvalho@gmail.com)
- Remove dead code (rhcarvalho@gmail.com)
- Document how to find dead Python code (rhcarvalho@gmail.com)
- updating until statments on uri module for api verification
  (ewolinet@redhat.com)
- add dependency on openshift_repos (sdodson@redhat.com)
- Fixing a bug by removing default debug (kwoodson@redhat.com)
- Updating to use uri module instead (ewolinet@redhat.com)
- Updating node playbooks to use oc_obj (rteague@redhat.com)
- Add centos paas sig common (sdodson@redhat.com)
- Disentangle openshift_repos from openshift_facts (sdodson@redhat.com)
- Adding missing handler to resolve error that it was not found
  (ewolinet@redhat.com)
- String compatibility for python2,3 (kwoodson@redhat.com)
- Fix indenting/ordering in router cert redeploy (sdodson@redhat.com)
- post_control_plane.yml: don't fail on grep (gscrivan@redhat.com)
- facts/main: Require Python 3 for Fedora, Python 2 everywhere else
  (walters@verbum.org)
- Fix typo, add symlinks for roles (sdodson@redhat.com)
- Resolve deprecation warning (rteague@redhat.com)
- Revert temporary hack to skip router/registry upgrade. (dgoodwin@redhat.com)
- Don't attempt to install python-ruamel-yaml on atomic (sdodson@redhat.com)
- Pleasing the linting gods. (kwoodson@redhat.com)
- Fixed tests for pyyaml vs ruamel.  Added import logic.  Fixed safe load.
  (kwoodson@redhat.com)
- update example templates+imagestreams (bparees@redhat.com)
- Adding fallback support for pyyaml. (kwoodson@redhat.com)
- bug 1420217. Default ES memory to be compariable to 3.4 deployer
  (jcantril@redhat.com)
- Register cloudfront privkey when required (smilner@redhat.com)
- initialize oo_nodes_to_upgrade group when running control plane upgrade only
  (jchaloup@redhat.com)
- adding some quotes for safety (ewolinet@redhat.com)
- Revert "Add block+when skip to `openshift_facts` tasks" (abutcher@redhat.com)
- Add missing full hostname for the Hawkular Metrics certificate (BZ1421060)
  Fix issue where the signer certificate's name is static, preventing
  redeployments from being acceptable. (mwringe@redhat.com)
- fixing use of oc_scale module (ewolinet@redhat.com)
- fixing default for logging (ewolinet@redhat.com)
- Fix some lint (jdetiber@redhat.com)
- Fixed issue where upgrade fails when using daemon sets (e.g. aggregated
  logging) (adbaldi+ghub@gmail.com)
- upgrades: fix path to disable_excluder.yml (jchaloup@redhat.com)
- Add upgrade job step after the entire upgrade performs (maszulik@redhat.com)
- Ansible Lint cleanup and making filter/lookup plugins used by
  openshift_master_facts available within the role (jdetiber@redhat.com)
- Update variant_version (smilner@redhat.com)
- Add block+when skip to `openshift_facts` tasks (tbielawa@redhat.com)
- Trying to fix up/audit note some changes (tbielawa@redhat.com)
- updating defaults for logging and metrics roles (ewolinet@redhat.com)
- Fix logic for checking docker-registry (rteague@redhat.com)
- node, vars/main.yml: define l_is_ha and l_is_same_version
  (gscrivan@redhat.com)
- Modify playbooks to use oc_obj module (rteague@redhat.com)
- master, vars/main.yml: define l_is_ha and l_is_same_version
  (gscrivan@redhat.com)
- oc route commands now using the oc_route module (smilner@redhat.com)
- Modify playbooks to use oc_label module (rteague@redhat.com)
- Fix cases where child classes override OpenShiftCLI values
  (jdetiber@redhat.com)
- BZ1421860: increase Heapster's metric resolution to 30s (mwringe@redhat.com)
- BZ1421834: increase the Heapster metric resolution to 30s
  (mwringe@redhat.com)
- Fix Bug 1419654 Remove legacy config_base fallback to /etc/openshift
  (sdodson@redhat.com)
- Modify playbooks to use oadm_manage_node module (rteague@redhat.com)
- Removing trailing spaces (esauer@redhat.com)
- Removed adhoc s3_registry (smilner@redhat.com)
- replace 'oc service' command with its lib_openshift equivalent
  (jchaloup@redhat.com)
- Making router pods scale with infra nodes (esauer@redhat.com)
- Provisioning of nfs share and PV for logging ops (efreiber@redhat.com)
- Add libselinux-python dependency for localhost (sdodson@redhat.com)
- oc secrets now done via oc_secret module (smilner@redhat.com)
- More fixes for reboot/wait for hosts. (dgoodwin@redhat.com)
- fix openshift_logging where defaults filter needs quoting
  (jcantril@redhat.com)
- Do not hard code package names (rhcarvalho@gmail.com)
- Refactor code to access values from task_vars (rhcarvalho@gmail.com)
- oc serviceaccount now done via oc_serviceaccount module (smilner@redhat.com)
- bug 1420229. Bounce metrics components to recognize changes on updates or
  upgrades (jcantril@redhat.com)
- node: simplify when conditionals (gscrivan@redhat.com)
- openvswitch: simplify when conditionals (gscrivan@redhat.com)
- uninstall: delete master-api and master-controllers (gscrivan@redhat.com)
- master: support HA deployments with system containers (gscrivan@redhat.com)
- Ensure etcd client certs are regenerated with embedded etcd.
  (abutcher@redhat.com)
- bug 1420425. Allow setting of public facing certs for kibana in
  openshift_logging role (jcantril@redhat.com)
- bug 1399523. Ops pvc should have different prefix from non-ops for
  openshift_logging (jcantril@redhat.com)
- Include rpm/git paths in expiry README. (tbielawa@redhat.com)
- Fixing docs, linting, and comments. (kwoodson@redhat.com)
- fix bug 1420204. Default openshift_logging_use_journal to empty so fluentd
  detects and is consistent with deployer (jcantril@redhat.com)
- Let pylint use as many CPUs as available (rhcarvalho@gmail.com)
- Add note about extraneous virtualenvs (rhcarvalho@gmail.com)
- Document how to create new checks (rhcarvalho@gmail.com)
- Introduce tag notation for checks (rhcarvalho@gmail.com)
- Replace multi-role checks with action plugin (rhcarvalho@gmail.com)
- Removing the /usr/bin/ansible-playbook dependency in in the spec file
  (mwoodson@redhat.com)
- use the correct name for the ruamel-yaml python module (jchaloup@redhat.com)
- Reword module documentation (rhcarvalho@gmail.com)
- Separate import groups with a blank line (rhcarvalho@gmail.com)
- Remove commented-out debugging code (rhcarvalho@gmail.com)
- Replace service account secrets handling with oc_serviceaccount_secret module
  (jchaloup@redhat.com)
- node: refactor Docker container tasks in a block (gscrivan@redhat.com)
- etcd: use as system container (gscrivan@redhat.com)
- Implement uninstall for system containers (gscrivan@redhat.com)
- system-containers: implement idempotent update (gscrivan@redhat.com)
- atomic-openshift: install as a system container (gscrivan@redhat.com)
- make sure cluster_size is an int for arith. ops (rmeggins@redhat.com)
- Bug 1420234 - illegal_argument_exception in Kibana UI. (rmeggins@redhat.com)
- bug 1420538. Allow users to set supplementalGroup for Cassandra
  (jcantril@redhat.com)
- Document openshift_cockpit_deployer_prefix and add
  openshift_cockpit_deployer_version (sdodson@redhat.com)
- Make the cert expiry playbooks runnable (tbielawa@redhat.com)
- Ensure embedded etcd config uses CA bundle. (abutcher@redhat.com)
- bug 1420684. On logging upgrade use the correct value for namespace
  (jcantril@redhat.com)
- Fixing docs. (kwoodson@redhat.com)
- bug 1419962. fix openshift_metrics pwd issue after reinstall where cassandra
  has incorrect pwd exception (jcantril@redhat.com)
- Fixing for linters. (kwoodson@redhat.com)
- Adding test cases. (kwoodson@redhat.com)
- Fixing docs. (kwoodson@redhat.com)
- oc process (ihorvath@redhat.com)
- node: ensure conntrack-tools is installed (gscrivan@redhat.com)
- Updating defaults to pull from previously defined variable names used in
  playbooks (ewolinet@redhat.com)
- Pleasing the linting bot. (kwoodson@redhat.com)
- fixup! master: latest use same predicates as last version
  (gscrivan@redhat.com)
- fixup! master: latest use same priorities as last version
  (gscrivan@redhat.com)
- Adding integration tests. (kwoodson@redhat.com)
- Set image change triggers to auto=true for OCP 3.4 - for v1.5
  (simaishi@redhat.com)
- Reference class instead of self.__class__ within super constructor to avoid
  calling self forever. (abutcher@redhat.com)
- Adding oc_env to lib_openshift. (kwoodson@redhat.com)
- Fixing for flake8 spacing. (kwoodson@redhat.com)
- Fixing tests for linters. (kwoodson@redhat.com)
- Adding port support for route. (kwoodson@redhat.com)
- use pvc_size instead of pv_size for openshift_metrics since the role creates
  claims (jcantril@redhat.com)
- Added temporary kubeconfig file. Fixed tests to coincide with tmpfile.
  (kwoodson@redhat.com)
- Set image change triggers to auto=true for OCP 3.4
  (https://github.com/ManageIQ/manageiq-pods/pull/88) (simaishi@redhat.com)
- fixes 1419839.  Install only heapster for openshift_metrics when heapster
  standalone flag is set (jcantril@redhat.com)
- Adding code to copy kubeconfig before running oc commands.
  (kwoodson@redhat.com)
- master: latest use same predicates as last version (gscrivan@redhat.com)
- master: latest use same priorities as last version (gscrivan@redhat.com)
- Changed lib_openshift to use real temporary files. (twiest@redhat.com)
- Fixed ansible module unit and integration tests and added runners.
  (twiest@redhat.com)
- Moving to ansible variable. (kwoodson@redhat.com)
- Specifying port for wait_for call. (kwoodson@redhat.com)
- Reverting commit 3257 and renaming master_url to openshift_logging_master_url
  (ewolinet@redhat.com)
- [openshift_ca] Reference client binary from openshift_ca_host.
  (abutcher@redhat.com)
- Fix playbooks/byo/openshift_facts.yml include path (sdodson@redhat.com)
- Add missing symlink to roles (rhcarvalho@gmail.com)
- Bump registry-console to 3.5 (sdodson@redhat.com)
- Added oc_serviceaccount_secret to lib_openshift. (twiest@redhat.com)
- fix 1406057. Allow openshift_metrics nodeselectors for components
  (jcantril@redhat.com)
- Use service annotations to redeploy router service serving cert signer cert.
  (abutcher@redhat.com)
- Move excluder disablement into control plane and node upgrade playbooks
  (sdodson@redhat.com)
- Add excluder management to upgrade and config playbooks (sdodson@redhat.com)
- Add openshift_excluder role (sdodson@redhat.com)
- Fix RHEL Subscribe std_include path (tbielawa@redhat.com)
- Copies CloudFront pem file to registry hosts (smilner@redhat.com)
- Remove legacy router/registry certs and client configs from synchronized
  master certs. (abutcher@redhat.com)
- Bump registry to 3.4 (sdodson@redhat.com)
- Sync latest image stream content (sdodson@redhat.com)
- Support latest for containerized version (gscrivan@redhat.com)
- Ensure python2-ruamel-yaml is installed (sdodson@redhat.com)
- openshift_logging link pull secret to serviceaccounts fix unlabel when
  undeploying (jcantril@redhat.com)
- fixes 1414625. Fix check of keytool in openshift_metrics role
  (jcantril@redhat.com)
- Doc enhancements. (kwoodson@redhat.com)
- fixes 1417261. Points playbooks to the correct 3.5 roles for logging and
  metrics (jcantril@redhat.com)
- Change default docker log driver from json-file to journald.
  (abutcher@redhat.com)
- Add logic to verify patched version of Ansible (rteague@redhat.com)
- Restructure certificate redeploy playbooks (abutcher@redhat.com)
- Temporary hack to skip router/registry upgrade. (dgoodwin@redhat.com)
- Fixing linters. (kwoodson@redhat.com)
- run node upgrade if master is node as part of the control plan upgrade only
  (jchaloup@redhat.com)
- Appease yamllint (sdodson@redhat.com)
- Adding include_role to block to resolve when eval (ewolinet@redhat.com)
- Updating oc_apply to use command instead of shell (ewolinet@redhat.com)
- Wrap openshift_hosted_logging include_role within a block.
  (abutcher@redhat.com)
- Adding unit test.  Fixed redudant calls to get. (kwoodson@redhat.com)
- Fixing doc and generating new label with updated base. (kwoodson@redhat.com)
- oc_label ansible module (jdiaz@redhat.com)
- Fixing copy pasta comments.  Fixed required in docs. (kwoodson@redhat.com)
- Fix openshift_hosted_logging bool typo. (abutcher@redhat.com)
- Updating oc_apply changed_when conditions, fixing filter usage for
  openshift_hosted_logging playbook (ewolinet@redhat.com)
- Add default ansible.cfg file (rteague@redhat.com)
- Move current node upgrade tasks under openshift_node_upgrade role
  (jchaloup@redhat.com)
- Fix host when waiting for a master system restart. (dgoodwin@redhat.com)
- Adding bool filter to when openshift_logging_use_ops evals and updating
  oc_apply to handle trying to update immutable fields (ewolinet@redhat.com)
- Fixing for tox tests. (flake8|pylint) (kwoodson@redhat.com)
- Adding unit test for oc_service.  Added environment fix for non-standard oc
  installs. (kwoodson@redhat.com)
- Adding integration tests. (kwoodson@redhat.com)
- Adding oc_service to lib_openshift. (kwoodson@redhat.com)
- Sync etcd ca certs from etcd_ca_host to other etcd hosts
  (jawed.khelil@amadeus.com)

* Tue Jan 31 2017 Scott Dodson <sdodson@redhat.com> 3.5.3-1
- Adding bool filter to ensure that we correctly set ops host for fluentd
  (ewolinet@redhat.com)
- Set default GCE hostname to shost instance name. (abutcher@redhat.com)
- Fail on Ansible version 2.2.1.0 (rteague@redhat.com)
- During node upgrade upgrade openvswitch rpms (sdodson@redhat.com)
- HTPASSWD_AUTH (tbielawa@redhat.com)
- Added repoquery to lib_utils. (twiest@redhat.com)
- Create v3_5 upgrade playbooks (rteague@redhat.com)
- GCE deployment fails due to invalid lookup (ccoleman@redhat.com)
- Resolving yamllint issues from logging playbooks (ewolinet@redhat.com)
- Updating openshift_hosted_logging to update master-configs with
  publicLoggingURL (ewolinet@redhat.com)
- Added oc_serviceaccount to lib_openshift. (twiest@redhat.com)
- Breaking out master-config changing and updated playbook to apply change to
  other masters (ewolinet@redhat.com)
- fix negative stride encountered from openshift_logging (jcantril@redhat.com)
- add persistent versions of quickstarts (bparees@redhat.com)
- Fixing docs.  Added bugzilla to doc. (kwoodson@redhat.com)
- ensuring ruamel.yaml is on target for oc_scale (ewolinet@redhat.com)
- Updating to correctly pull handler for openshift_logging. Adding logic to
  openshift_hosted_logging too (ewolinet@redhat.com)
- Adding names to plays and standardizing (rteague@redhat.com)
- Updating openshift_logging role to add kibana public url to loggingPublicURL
  in master-config (ewolinet@redhat.com)
- Only manual scale down being allowed now (ewolinet@redhat.com)
- adopt oc_scale for openshift_metrics role (jcantril@redhat.com)
- fix 1414625. Additional fix to run password commands on control node
  (jcantril@redhat.com)
- adopt oc_scale module for openshift_logging role (jcantril@redhat.com)
- Adding fix for when the resource does not exist.  Added test cases.
  (kwoodson@redhat.com)
- Updating to reuse previous ES DC names and always generate DCs
  (ewolinet@redhat.com)
- Correct usage of draining nodes (rteague@redhat.com)
- Fixing fluentd node labelling (ewolinet@redhat.com)
- Fixing linters. (kwoodson@redhat.com)
- Fixing base.py for node and scale.  Autogenerated code. (kwoodson@redhat.com)
- Added unit integration tests. Enhanced unit tests.  Fixed an issue in
  openshift_cmd for namespace. (kwoodson@redhat.com)
- Adding oadm_manage_node to lib_openshift. (kwoodson@redhat.com)
- Fixing namespace param in doc to reflect default value. (kwoodson@redhat.com)
- .gitignore cleanup (rteague@redhat.com)
- Standardize add_host: with name and changed_when (rteague@redhat.com)
- Adding banners.  Small bug fix to namespace appending in base.
  (kwoodson@redhat.com)
- Comma separate no_proxy host list in openshift_facts so that it appears as a
  string everywhere it is used. (abutcher@redhat.com)
- Fixing tests and linting. (kwoodson@redhat.com)
- Adding unit test for oc_scale (kwoodson@redhat.com)
- Adding integration test for oc_scale. (kwoodson@redhat.com)
- Adding oc_scale to lib_openshift. (kwoodson@redhat.com)
- Add 10 second wait after disabling firewalld (sdodson@redhat.com)
- Added oc_secret to lib_openshift. (twiest@redhat.com)
- Remove master_count restriction. (abutcher@redhat.com)
- flake8 mccabe dependency fix (rteague@redhat.com)
- Generate the artifacts from fragments. (tbielawa@redhat.com)
- Update the generators to include fragment banners (tbielawa@redhat.com)
- Make use of AnsibleDumper in openshift_master filters s.t. we can represent
  AnsibleUnsafeText when dumping yaml. (abutcher@redhat.com)
- Set metrics url even if metrics_deploy is false
  (alberto.rodriguez.peon@cern.ch)
- Template update for Hawkular Metrics 0.23 (mwringe@redhat.com)

* Wed Jan 25 2017 Scott Dodson <sdodson@redhat.com> 3.5.2-1
- Sync latest image streams (sdodson@redhat.com)
- Fix containerized haproxy config (andrew@andrewklau.com)
- Allow RHEL subscription for OSE 3.4 (lhuard@amadeus.com)
- fixes BZ-1415447. Error when stopping heapster.  Modify to be conditional
  include (jcantril@redhat.com)
- override nodename for gce with cloudprovider (jdetiber@redhat.com)
- fixes jks generation, node labeling, and rerunning for oauth secrets
  (ewolinet@redhat.com)
- allow openshift_logging role to specify nodeSelectors (jcantril@redhat.com)
- Remove is_containerized check for firewalld installs (rteague@redhat.com)
- Clean up pylint for delete_empty_keys. (abutcher@redhat.com)
- [os_firewall] Fix default iptables args. (abutcher@redhat.com)
- Add new option 'openshift_docker_selinux_enabled' (rteague@redhat.com)
- Temporary work-around for flake8 vs maccabe version conflict
  (tbielawa@redhat.com)
- do not set empty proxy env variable defaults (bparees@redhat.com)
- fix BZ1414477. Use keytool on control node and require java
  (jcantril@redhat.com)
- Remove unused temporary directory in master config playbook.
  (abutcher@redhat.com)
- Added link to HOOKS in README (smilner@redhat.com)
- HOOKS.md added documenting new hooks (smilner@redhat.com)
- [os_firewall] Add -w flag to wait for iptables xtables lock.
  (abutcher@redhat.com)
- fixes BZ-1414625. Check for httpd-tools and java before install
  (jcantril@redhat.com)
- Add a mid upgrade hook, re-prefix variables. (dgoodwin@redhat.com)
- treat force_pull as a bool (bparees@redhat.com)
- Adding to ansible spec and changing logging jks generation to be a
  local_action (ewolinet@redhat.com)
- Add containzerized haproxy option (andrew@andrewklau.com)
- Reorder node dnsmasq dependency s.t. networkmanager is restarted after
  firewall changes have been applied. (abutcher@redhat.com)
- Removing docker run strategy and make java a requirement for control host
  (ewolinet@redhat.com)
- Adding version to lib_openshift (kwoodson@redhat.com)
- Updating to use docker run instead of scheduling jks gen pod
  (ewolinet@redhat.com)
- jenkins v1.3 templates should not enable oauth (gmontero@redhat.com)
- fix oc_apply to allow running on any control node (jcantril@redhat.com)
- g_master_mktemp in openshift-master conflicts with
  openshift_master_certificates (rmeggins@redhat.com)
- fixes #3127. Get files for oc_apply from remote host (jcantril@redhat.com)
- Debug message before running hooks. (dgoodwin@redhat.com)
- Cleaning repo cache earlier (rteague@redhat.com)
- Added tar as a requirement per BZ1388445 (smilner@redhat.com)
- fixes BZ141619.  Corrects the variable in the README (jcantril@redhat.com)
- Run user provided hooks prior to system/service restarts.
  (dgoodwin@redhat.com)
- Implement pre/post master upgrade hooks. (dgoodwin@redhat.com)
- Adding oc_obj to the lib_openshift library (kwoodson@redhat.com)
- Addressing found issues with logging role (ewolinet@redhat.com)
- Updated the generate.py scripts for tox and virtualenv. (kwoodson@redhat.com)
- Adding tox tests for generated code. (kwoodson@redhat.com)
- Perform master upgrades in a single play serially. (dgoodwin@redhat.com)
- Validate system restart policy during pre-upgrade. (dgoodwin@redhat.com)
- Correct consistency between upgrade playbooks (rteague@redhat.com)
- Wait for nodes to be ready before proceeding with upgrade.
  (dgoodwin@redhat.com)

* Wed Jan 18 2017 Scott Dodson <sdodson@redhat.com> 3.5.1-1
- More reliable wait for master after full host reboot. (dgoodwin@redhat.com)
- kubelet must have rw to cgroups for pod/qos cgroups to function
  (decarr@redhat.com)
- Adding a few updates for python27,35 compatibility (kwoodson@redhat.com)
- update examples to cover build default/override configuration
  (bparees@redhat.com)
- Fix yaml lint in easy-mode playbook (tbielawa@redhat.com)
- Removed trailing spaces from line #34 (kunallimaye@gmail.com)
- Install subscription-manager to fix issue-3102 (kunallimaye@gmail.com)
- Changing formatting for issue#2244 update (kunallimaye@gmail.com)
- Addressing Travis errors (ewolinet@redhat.com)
- Adding --verfiy to generate script. (kwoodson@redhat.com)
- v1.3 Add RHAMP (sdodson@redhat.com)
- Update v1.4 content, add api-gateway (sdodson@redhat.com)
- Add v1.5 content (sdodson@redhat.com)
- Update example sync script (sdodson@redhat.com)
- use pod to generate keystores (#14) (jcantrill@users.noreply.github.com)
- Ensure serial certificate generation for node and master certificates.
  (abutcher@redhat.com)
- [Cert Expiry] Add serial numbers, include example PBs, docs
  (tbielawa@redhat.com)
- properly set changes when oc apply (jcantril@redhat.com)
- additional cr fixes (jcantril@redhat.com)
- metrics fixes for yamlint (jcantril@redhat.com)
- additional code reviews (jcantril@redhat.com)
- set replicas to current value so not to disrupt current pods (#13)
  (jcantrill@users.noreply.github.com)
- User provided certs pushed from control. vars reorg (#12)
  (jcantrill@users.noreply.github.com)
- update vars to allow scaling of components (#9)
  (jcantrill@users.noreply.github.com)
- allow definition of cpu/memory limits/resources (#11)
  (jcantrill@users.noreply.github.com)
- rename variables to be less extraneous (#10)
  (jcantrill@users.noreply.github.com)
- copy admin cert for use in subsequent tasks (#8)
  (jcantrill@users.noreply.github.com)
- Add tasks to uninstall metrics (#7) (jcantrill@users.noreply.github.com)
- Custom certificates (#5) (bbarcaro@redhat.com)
- prefix vars with metrics role (#4) (jcantrill@users.noreply.github.com)
- Bruno Barcarol Guimarães work to move metrics to ansible from deployer
  (jcantril@redhat.com)
- Adding oc_edit module to lib_openshift. (kwoodson@redhat.com)
- Create individual serving cert and loopback kubeconfig for additional
  masters. (abutcher@redhat.com)
- add configuration for build default+overrides settings (bparees@redhat.com)
- delete idempotent (ewolinet@redhat.com)
- additional comments addressed (ewolinet@redhat.com)
- Updating upgrade_logging to be more idempotent (ewolinet@redhat.com)
- Using oc_apply task for idempotent (ewolinet@redhat.com)
- Removing shell module calls and cleaning up changed (ewolinet@redhat.com)
- lib_openshift modules.  This is the first one. oc_route.
  (kwoodson@redhat.com)
- Updated modify_yaml with docstring and clarifications (smilner@redhat.com)
- Rename subrole facts -> init (rhcarvalho@gmail.com)
- Move Python modules into role (rhcarvalho@gmail.com)
- Document playbook directories (rhcarvalho@gmail.com)
- Document bin/cluster tool (rhcarvalho@gmail.com)
- keys should be lowercase according to the spec (jf.cron0@gmail.com)
- filter: Removed unused validation calls (smilner@redhat.com)
- Updated initializer usage in filters (smilner@redhat.com)
- fix when statement indentation, cast to bool (jf.cron0@gmail.com)
- add openshift_facts as role dependency (jf.cron0@gmail.com)
- Added setup.py to flake8 tests (smilner@redhat.com)
- Do not default registry storage kind to 'nfs' when 'nfs' group exists.
  (abutcher@redhat.com)
- Fix inconsistent task name (rhcarvalho@gmail.com)
- Reduce code duplication using variable (rhcarvalho@gmail.com)
- Another proposed update to the issue template (tbielawa@redhat.com)
- Replace custom variables with openshift_facts (rhcarvalho@gmail.com)
- Catch DBus exceptions on class initialization (rhcarvalho@gmail.com)
- addressing comments (ewolinet@redhat.com)
- Move playbook to BYO (rhcarvalho@gmail.com)
- Fix typo in inventory README.md (lberk@redhat.com)
- Refactor preflight check into roles (rhcarvalho@gmail.com)
- Make flake8 (py35) happy on bare except (rhcarvalho@gmail.com)
- Make callback plugin an always-on aggregate plugin (rhcarvalho@gmail.com)
- Add RPM checks as an adhoc playbook (rhcarvalho@gmail.com)
- first swing at release version wording (timbielawa@gmail.com)
- Correct tox to run on Travis (rteague@redhat.com)
- Adding ability to systematically modify yaml from ansible.
  (kwoodson@redhat.com)
- oo_filters: Moved static methods to functions (smilner@redhat.com)
- Correct return code compairison for yamllint (rteague@redhat.com)
- Add a fact to select --evacuate or --drain based on your OCP version
  (tbielawa@redhat.com)
- Update branch status (sdodson@redhat.com)
- rename openshift_metrics to openshift_hosted_metrics (jcantril@redhat.com)
- Update aws dynamic inventory (lhuard@amadeus.com)
- improve issue template (sdodson@redhat.com)
- cleanup: Removed debug prints from tests (smilner@redhat.com)
- remove debug statement from test (jdetiber@redhat.com)
- Support openshift_node_port_range for configuring service NodePorts
  (ccoleman@redhat.com)
- Workaround for dnf+docker version race condition (smilner@redhat.com)
- use etcdctl from the container when containerized=True (gscrivan@redhat.com)
- Partial uninstall (sejug@redhat.com)
- increase test coverage (jdetiber@redhat.com)
- Update aws dynamic inventory (lhuard@amadeus.com)
- update travis to use tox for utils (jdetiber@redhat.com)
- More toxification (jdetiber@redhat.com)
- add test for utils to bump coverage (jdetiber@redhat.com)
- The scaleup subcommand does not support the unattended option
  (tbielawa@redhat.com)
- Move role dependencies out of playbooks for openshift_master, openshift_node
  and openshift_hosted. (abutcher@redhat.com)
- Remove unused file (rhcarvalho@gmail.com)
- Remove unused file (rhcarvalho@gmail.com)
- Remove spurious argument (rhcarvalho@gmail.com)
- Fixing collision of system.admin cert generation (ewolinet@redhat.com)
- minor updates for code reviews, remove unused params (jcantril@redhat.com)
- Updating to use deployer pod to generate JKS chain instead
  (ewolinet@redhat.com)
- Creating openshift_logging role for deploying Aggregated Logging without a
  deployer image (ewolinet@redhat.com)
- Begin requiring Docker 1.12. (dgoodwin@redhat.com)

* Mon Jan 09 2017 Scott Dodson <sdodson@redhat.com> 3.5.0-1
- Update manpage version. (tbielawa@redhat.com)
- Fix openshift_image_tag=latest. (abutcher@redhat.com)
- Use registry.access.redhat.com/rhel7/etcd instead of etcd3
  (sdodson@redhat.com)
- Fix repo defaults (sdodson@redhat.com)
- Use openshift.common.hostname when verifying API port available.
  (abutcher@redhat.com)
- Re-add when condition which was removed mistakenly in #3036
  (maszulik@redhat.com)
- logging-deployer pull fixes from origin-aggregated-logging/#317
  (sdodson@redhat.com)
- Don't upgrade etcd on atomic host, ever. (sdodson@redhat.com)
- Change wording in the quick installer callback plugin (tbielawa@redhat.com)
- Fix jsonpath expected output when checking registry volume secrets
  (maszulik@redhat.com)
- Enable repos defined in openshift_additional_repos by default
  (sdodson@redhat.com)
- Add required python-six package to installation (tbielawa@redhat.com)
- Hush the sudo privs check in oo-installer (tbielawa@redhat.com)
- Add future versions to openshift_facts (ccoleman@redhat.com)
- Cast openshift_enable_origin_repo to bool. (abutcher@redhat.com)
- Update CFME template to point to GA build (simaishi@redhat.com)
- Update aoi manpage with correct operation count (tbielawa@redhat.com)
- Add templates for CFME Beta pod images (simaishi@redhat.com)
- Add osnl_volume_reclaim_policy variable to nfs_lvm role
  (ando.roots@bigbank.ee)
- remove duplicate filter name and oo_pdb (jdetiber@redhat.com)
- remove old Ops tooling (jdetiber@redhat.com)
- enable pip cache for travis (jdetiber@redhat.com)
- python3 support, add tox for better local testing against multiple python
  versions (jdetiber@redhat.com)
- modify_yaml: handle None value during update. (abutcher@redhat.com)
- Update the openshift-certificate-expiry README to reflect latest changes
  (tbielawa@redhat.com)
- Deprecate node 'evacuation' with 'drain' (tbielawa@redhat.com)
- Add master config hook for 3.4 upgrade and fix facts ordering for config hook
  run. (abutcher@redhat.com)
- The next registry.access.redhat.com/rhel7/etcd image will be 3.0.15
  (sdodson@redhat.com)
- [uninstall] Remove excluder packages (sdodson@redhat.com)
- Check embedded etcd certs now, too (tbielawa@redhat.com)
- Include 'total' and 'ok' in check results (tbielawa@redhat.com)
- Enable firewalld by default (rteague@redhat.com)
- Fix access_modes initialization (luis.fernandezalvarez@epfl.ch)
- Updated OpenShift Master iptables rules (rteague@redhat.com)
- YAML Linting (rteague@redhat.com)
- Make both backup and upgrade optional (sdodson@redhat.com)
- [upgrades] Upgrade etcd by default (sdodson@redhat.com)
- upgrades - Fix logic error about when to backup etcd (sdodson@redhat.com)
- Limit node certificate SAN to node hostnames/ips. (abutcher@redhat.com)
- Make 'cover-erase' a config file setting. Move VENT target to pre-req for all
  ci-* targets (tbielawa@redhat.com)
- Fixes to 'make ci' (tbielawa@redhat.com)
- Resolved lint issues (rteague@redhat.com)
- Minimum Ansible version check (rteague@redhat.com)
- Removed verify_ansible_version playbook refs (rteague@redhat.com)
- Fix coverage not appending new data (tbielawa@redhat.com)
- Drop 3.2 upgrade playbooks. (dgoodwin@redhat.com)
- Silence warnings when using rpm directly (dag@wieers.com)
- Silence warnings when using rpm directly (dag@wieers.com)
- Silence warnings when using rpm directly (dag@wieers.com)
- Remove Hostname from 1.1 and 1.2 predicates (jdetiber@redhat.com)
- Properly handle x.y.z formatted versions for openshift_release
  (jdetiber@redhat.com)
- etcd_upgrade: Simplify package installation (sdodson@redhat.com)
- Speed up 'make ci' and trim the output (tbielawa@redhat.com)
- add comments and remove debug code (jdetiber@redhat.com)
- Pre-pull master/node/ovs images during upgrade. (dgoodwin@redhat.com)
- Handle updating of scheduler config during upgrade (jdetiber@redhat.com)
- Fix templating (jdetiber@redhat.com)
- test updates (jdetiber@redhat.com)
- Always install latest etcd for containerized hosts (sdodson@redhat.com)
- etcd_upgrade : Use different variables for rpm vs container versions
  (sdodson@redhat.com)
- Switch back to using etcd rather than etcd3 (sdodson@redhat.com)
- node_dnsmasq - restart dnsmasq if it's not currently running
  (sdodson@redhat.com)
- Conditionalize master config update for admission_plugin_config.
  (abutcher@redhat.com)
- upgrade_control_plane.yml: systemd_units.yaml nees the master facts
  (mchappel@redhat.com)
- openshift-master/restart : use openshift.common.hostname instead of
  inventory_hostname (mchappel@redhat.com)
- Update scheduler predicate/priorities vars (jdetiber@redhat.com)
- fix tags (jdetiber@redhat.com)
- openshift_node_dnsmasq - Remove strict-order option from dnsmasq
  (sdodson@redhat.com)
- Fix metricsPublicURL only being set correctly on first master.
  (dgoodwin@redhat.com)
- Explictly set etcd vars for byo scaleup (smunilla@redhat.com)
- Cleanup ovs file and restart docker on every upgrade. (dgoodwin@redhat.com)
- Sync latest image stream and templates for v1.3 and v1.4 (sdodson@redhat.com)
- xpaas v1.3.5 (sdodson@redhat.com)
- Ansible version check update (tbielawa@redhat.com)
- allow 'latest' origin_image_tag (sjenning@redhat.com)
- Remove duplicate when key (rteague@redhat.com)
- refactor handling of scheduler defaults (jdetiber@redhat.com)
- update tests and flake8/pylint fixes (jdetiber@redhat.com)
- fix tagging (jdetiber@redhat.com)
- do not report changed for group mapping (jdetiber@redhat.com)
- fix selinux issues with etcd container (dusty@dustymabe.com)
- etcd upgrade playbook is not currently applicable to embedded etcd installs
  (sdodson@redhat.com)
- Fix invalid embedded etcd fact in etcd upgrade playbook.
  (dgoodwin@redhat.com)
- Gracefully handle OpenSSL module absence (misc@redhat.com)
- Refactored to use Ansible systemd module (rteague@redhat.com)
- Updating docs for Ansible 2.2 requirements (rteague@redhat.com)
- Fix the list done after cluster creation on libvirt and OpenStack
  (lhuard@amadeus.com)
- Set nameservers on DHCPv6 event (alexandre.lossent@cern.ch)
- Systemd `systemctl show` workaround (rteague@redhat.com)
- Verify the presence of dbus python binding (misc@redhat.com)
- Update README.md (jf.cron0@gmail.com)
- Reference master binaries when delegating from node hosts which may be
  containerized. (abutcher@redhat.com)
- Merge kube_admission_plugin_config with admission_plugin_config
  (smunilla@redhat.com)
- Added a BYO playbook for configuring NetworkManager on nodes
  (skuznets@redhat.com)
- Make the role work on F25 Cloud (misc@redhat.com)
- Make os_firewall_manage_iptables run on python3 (misc@redhat.com)
- Modified the error message being checked for (vishal.patil@nuagenetworks.net)
- Only run tuned-adm if tuned exists. (dusty@dustymabe.com)
- Delegate openshift_manage_node tasks to master host. (abutcher@redhat.com)
- Fix rare failure to deploy new registry/router after upgrade.
  (dgoodwin@redhat.com)
- Refactor os_firewall role (rteague@redhat.com)
- Allow ansible to continue when a node is unaccessible or fails.
  (abutcher@redhat.com)
- Create the file in two passes, atomicly copy it over (sdodson@redhat.com)
- Escape LOGNAME variable according to GCE rules (jacek.suchenia@ocado.com)
- node_dnsmasq -- Set dnsmasq as our only nameserver (sdodson@redhat.com)
- Refactor to use Ansible package module (rteague@redhat.com)
- Allow users to disable the origin repo creation (sdodson@redhat.com)
- Fix yum/subman version check on Atomic. (dgoodwin@redhat.com)
- Check for bad versions of yum and subscription-manager. (dgoodwin@redhat.com)
- Corrected syntax and typos (rteague@redhat.com)
- Fix GCE cluster creation (lhuard@amadeus.com)
- Optimize the cloud-specific list.yml playbooks (lhuard@amadeus.com)
- Added ip forwarding for nuage (vishal.patil@nuagenetworks.net)
- Fix typo (sdodson@redhat.com)
- Fix a few places where we're not specifying the admin kubeconfig
  (sdodson@redhat.com)
- Add rolebinding-reader (sdodson@redhat.com)
- Add view permissions to hawkular sa (sdodson@redhat.com)
- Use multiple '-v's when creating the metrics deployer command
  (tbielawa@redhat.com)
- Sync logging deployer changes from origin to enterprise (sdodson@redhat.com)
- Docker daemon is started prematurely. (eric.mountain@amadeus.com)
- Sync latest enterprise/metrics-deployer.yaml (sdodson@redhat.com)
- Sync latest s2i content (sdodson@redhat.com)
- Actually upgrade host etcdctl no matter what (sdodson@redhat.com)
- Make etcd containerized upgrade stepwise (sdodson@redhat.com)
- Fix commit-offsets in version detection for containerized installs
  (tbielawa@redhat.com)
- Fix HA upgrade when fact cache deleted. (dgoodwin@redhat.com)
- Fix openshift_hosted_metrics_deployer_version set_fact. (abutcher@redhat.com)
- Added dependency of os_firewall to docker role (rteague@redhat.com)
- Add updates for containerized (sdodson@redhat.com)
- Add etcd upgrade for RHEL and Fedora (sdodson@redhat.com)
- Drop /etc/profile.d/etcdctl.sh (sdodson@redhat.com)
- Move backups to a separate file for re-use (sdodson@redhat.com)
- Uninstall etcd3 package (sdodson@redhat.com)
- Resolve docker and iptables service dependencies (rteague@redhat.com)
- Add Travis integration (rhcarvalho@gmail.com)
- Default groups.oo_etcd_to_config when setting embedded_etcd in control plane
  upgrade. (abutcher@redhat.com)
- Enable quiet output for all a-o-i commands (tbielawa@redhat.com)
- Update override cluster_hostname (smunilla@redhat.com)
- Reconcile role bindings for jenkins pipeline during upgrade.
  (dgoodwin@redhat.com)
- Fix typos in openshift_facts gce cloud provider (sdodson@redhat.com)
- Don't upgrade etcd on backup operations (sdodson@redhat.com)
- Bump ansible requirement to 2.2.0.0-1 (GA) (sdodson@redhat.com)
- Fix etcd backup failure due to corrupted facts. (dgoodwin@redhat.com)
- Re-sync v1.4 image streams (andrew@andrewklau.com)
- Revert "Revert openshift.node.nodename changes" (sdodson@redhat.com)
- Change to allow cni deployments without openshift SDN (yfauser@vmware.com)
- README: fix markdown formatting (rhcarvalho@gmail.com)
- Create contribution guide (rhcarvalho@gmail.com)
- Remove README_AEP.md (rhcarvalho@gmail.com)
- Install flannel RPM on containerized but not atomic (sdodson@redhat.com)
- README: move structure overview to the top (rhcarvalho@gmail.com)
- README: cleanup setup steps (rhcarvalho@gmail.com)
- README: remove OSX setup requirements (rhcarvalho@gmail.com)
- Add missing symlink for node openvswitch oom fix. (dgoodwin@redhat.com)
- README: improve first paragraph (rhcarvalho@gmail.com)
- README: add links, fix typos (rhcarvalho@gmail.com)
- README: improve markdown formatting (rhcarvalho@gmail.com)
- Make it easier to run Python tests (rhcarvalho@gmail.com)
- FIx flannel var name (jprovazn@redhat.com)
- Always add local dns domain to no_proxy (jawed.khelil@amadeus.com)
- Refactor default sdn_cluster_network_cidr and sdn_host_subnet_length
  (sdodson@redhat.com)
- Revert "Fix the nodeName of the OpenShift nodes on OpenStack"
  (sdodson@redhat.com)
- Revert "Fix OpenStack cloud provider" (sdodson@redhat.com)
- Revert "Check that OpenStack hostnames are resolvable" (sdodson@redhat.com)
- set AWS creds task with no_logs (somalley@redhat.com)
- Change the logic to just compare against masters and nodes.
  (tbielawa@redhat.com)
- Append /inventory/README.md to explain what is BYO inventory folder #2742
  (contact@stephane-klein.info)
- Remove unused openshift-ansible/inventory/hosts file #2740 (contact@stephane-
  klein.info)
- Remove unused playbooks adhoc metrics_setup files #2717 (contact@stephane-
  klein.info)
- a-o-i: remove dummy data_file (rhcarvalho@gmail.com)
- a-o-i: remove script leftover from OpenShift v2 (rhcarvalho@gmail.com)
- [openstack] allows timeout option for heat create stack
  (douglaskippsmith@gmail.com)
- [openstack] updates documentation to show that you need to install shade
  (douglaskippsmith@gmail.com)
- default to multizone GCE config (sjenning@redhat.com)
- Add some tests for utils to get the coverage up. (tbielawa@redhat.com)
- Update defaults for clusterNetworkCIDR & hostSubnetLength
  (smunilla@redhat.com)
- Add hawkular admin cluster role to management admin (fsimonce@redhat.com)
- Prevent useless master by reworking template for master service enf file
  (jkhelil@gmail.com)
- support 3rd party scheduler (jannleno1@gmail.com)
- Add nuage rest server port to haproxy firewall rules. (abutcher@redhat.com)
- Port openshift_facts to py3 (misc@redhat.com)
- storage/nfs_lvm: Also export as ReadWriteOnce (walters@verbum.org)

* Fri Nov 04 2016 Scott Dodson <sdodson@redhat.com> 3.4.17-1
- Fix indentation for flannel etcd vars (smunilla@redhat.com)
- Update hosted_templates (sdodson@redhat.com)
- remove console exclusions (sdodson@redhat.com)
- Restart API service always as well. (dgoodwin@redhat.com)
- Update v1.4 content (sdodson@redhat.com)
- Update quick installer upgrade mappings for 3.4 (smunilla@redhat.com)
- Update flannel etcd vars for 0.5.5 (smunilla@redhat.com)
- Where we use curl force it to use tlsv1.2 (sdodson@redhat.com)
- Bump etcd_ca_default_days to 5 years. (abutcher@redhat.com)
- Update master_lb vs cluster_hostname workflow (smunilla@redhat.com)

* Wed Nov 02 2016 Scott Dodson <sdodson@redhat.com> 3.4.16-1
- Fix HA environments incorrectly detecting mixed installed environments
  (tbielawa@redhat.com)
- Deploy an OOM systemd override for openvswitch. (dgoodwin@redhat.com)
- Only restart dnsmasq if the DNS servers have changed (tbielawa@redhat.com)
- Update installation summary for etcd members (smunilla@redhat.com)
- Fix changed_when (sdodson@redhat.com)
- add io labels (tdawson@redhat.com)
- Touch all ini_file files before using them (sdodson@redhat.com)
- Remove commit offset strings from parsed versions (tbielawa@redhat.com)
- Update variant_version (smunilla@redhat.com)

* Mon Oct 31 2016 Troy Dawson <tdawson@redhat.com> 3.4.15-1
- Bump documented openshift_release for 1.4/3.4. (dgoodwin@redhat.com)
- Add requirements, fix a small formatting issue.
  (erinn.looneytriggs@gmail.com)

* Fri Oct 28 2016 Troy Dawson <tdawson@redhat.com> 3.4.14-1
- Change HA master controller service to restart always. (dgoodwin@redhat.com)
- Default hosted_registry_insecure true when insecure registry present in
  existing /etc/sysconfig/docker. (abutcher@redhat.com)
- Fix race condtion in openshift_facts (smunilla@redhat.com)

* Wed Oct 26 2016 Troy Dawson <tdawson@redhat.com> 3.4.13-1
- [upgrades] Fix containerized node (sdodson@redhat.com)
- Add support for 3.4 upgrade. (dgoodwin@redhat.com)
- Update link to latest versions upgrade README (ebballon@gmail.com)
- Bump logging and metrics deployers to 3.3.1 and 3.4.0 (sdodson@redhat.com)
- Remove Vagrantfile (jdetiber@redhat.com)
- Enable dnsmasq service (sdodson@redhat.com)
- Default infra template modification based on
  openshift_examples_modify_imagestreams (abutcher@redhat.com)
- Added a parameter for cert validity (vishal.patil@nuagenetworks.net)
- Fix and reorder control plane service restart. (dgoodwin@redhat.com)
- Add node-labels to kubeletArguments (tbielawa@redhat.com)

* Mon Oct 24 2016 Troy Dawson <tdawson@redhat.com> 3.4.12-1
- Move infrastructure templates into openshift_hosted_templates role.
  (abutcher@redhat.com)
- Unit tests for the debug_env logger thing (tbielawa@redhat.com)
- a-o-i: Separate install and scaleup workflows (smunilla@redhat.com)
- Reference full vars for registry object storage. (abutcher@redhat.com)

* Fri Oct 21 2016 Troy Dawson <tdawson@redhat.com> 3.4.11-1
- trouble creating service signer while running upgrade dockerized
  (henning.fjellheim@nb.no)
- Don't freak out if the oc command doesn't exist. (tbielawa@redhat.com)
- Make the json template filter-driven. (tbielawa@redhat.com)
- Add JSON result CLI parsing notes to the README (tbielawa@redhat.com)
- The JSON result saving template now includes a summary of expired/warned
  certs for easier parsing. (tbielawa@redhat.com)
- Clean up lint and other little things (polish++) (tbielawa@redhat.com)
- Fix playbooks, update readme, update default vars (tbielawa@redhat.com)
- Refactor into a role (tbielawa@redhat.com)
- Get router/registry certs. Collect common names and subjectAltNames
  (tbielawa@redhat.com)
- Support etcd certs now. Fix lint. Generate HTML report. (tbielawa@redhat.com)
- Try to make boiler plate for cert expiry checking (tbielawa@redhat.com)
- Override __init__ in default callback to avoid infinite loop.
  (abutcher@redhat.com)
- Drop pacemaker restart logic. (dgoodwin@redhat.com)
- Fix typos (rhcarvalho@gmail.com)
- Switch from "oadm" to "oc adm" and fix bug in binary sync.
  (dgoodwin@redhat.com)
- Remove uneeded import of ansible.module_utils.splitter (misc@redhat.com)

* Wed Oct 19 2016 Troy Dawson <tdawson@redhat.com> 3.4.10-1
- Get rid of openshift_node_config_file entirely (sdodson@redhat.com)
- [logging] Fix NFS volume binding (sdodson@redhat.com)
- Build full node config path in systemd_units tasks. (abutcher@redhat.com)
- Default [] (abutcher@afrolegs.com)
- Template with_items for upstream ansible-2.2 compat. (abutcher@redhat.com)

* Mon Oct 17 2016 Troy Dawson <tdawson@redhat.com> 3.4.9-1
- formatting updates in template (tobias@tobru.ch)
- Do not error on node labels set too non-string values. (manuel@hutter.io)
- Use inventory variables rather than facts (sdodson@redhat.com)
- Resume restarting node after upgrading node rpms. (dgoodwin@redhat.com)
- upgrade: Don't check avail docker version if not already installed.
  (dgoodwin@redhat.com)
- revise docs (tobias@tobru.ch)
- adjustments in docs and j2 template (tobias@tobru.ch)
- add regionendpoint parameter for registry s3 (tobias.brunner@vshn.ch)

* Fri Oct 14 2016 Troy Dawson <tdawson@redhat.com> 3.4.8-1
- update handling of use_dnsmasq (jdetiber@redhat.com)
- Fix standalone docker upgrade playbook skipping nodes. (dgoodwin@redhat.com)
- Fix missing play assignment in a-o-i callback plugin (tbielawa@redhat.com)
- Stop restarting node after upgrading master rpms. (dgoodwin@redhat.com)
- Fix upgrade mappings in quick installer (smunilla@redhat.com)
- nfs: Handle seboolean aliases not just in Fedora (walters@verbum.org)

* Wed Oct 12 2016 Troy Dawson <tdawson@redhat.com> 3.4.7-1
- set defaults for debug_level in template and task (jhcook@gmail.com)
- Set HTTPS_PROXY in example builddefaults_json (sdodson@redhat.com)
- Fix config and namespace for registry volume detection (sdodson@redhat.com)
- Apply same pattern to HA master services (sdodson@redhat.com)
- Improve how we handle containerized node failure on first startup
  (sdodson@redhat.com)
- Check that OpenStack hostnames are resolvable (lhuard@amadeus.com)

* Mon Oct 10 2016 Troy Dawson <tdawson@redhat.com> 3.4.6-1
- Retry failed master startup once (ironcladlou@gmail.com)
- [logging] Fix openshift_hosted_logging_fluentd_nodeselector
  (sdodson@redhat.com)
- Changes for etcd servers (vishal.patil@nuagenetworks.net)

* Fri Oct 07 2016 Scott Dodson <sdodson@redhat.com> 3.4.5-1
- [a-o-i] -v disables quiet ansible config. (abutcher@redhat.com)

* Fri Oct 07 2016 Troy Dawson <tdawson@redhat.com> 3.4.4-1
- note different product versions (jeder@redhat.com)
- Error out if containerized=true for lb host. (dgoodwin@redhat.com)
- Removes an unused file (jtslear@gmail.com)
- Update v1.3 content (sdodson@redhat.com)
- Add v1.4 content (sdodson@redhat.com)
- Set master facts for first master in node scaleup. (abutcher@redhat.com)
- Fix default port typo. (abutcher@redhat.com)
- Add example openid/request header providers and explain certificate
  variables. (abutcher@redhat.com)
- Move openshift.common.debug.level to openshift_facts. (abutcher@redhat.com)
- Don't secure registry or deploy registry console when infra replics == 0
  (abutcher@redhat.com)
- the example line fails on releases prior to 3.3, so put a comment there.
  (jeder@redhat.com)

* Tue Oct 04 2016 Scott Dodson <sdodson@redhat.com> 3.4.3-1
- Check if openshift_master_ingress_ip_network_cidr is defined
  (Mathias.Merscher@dg-i.net)
- allow networkConfig.ingressIPNetworkCIDRs to be configured
  (Mathias.Merscher@dg-i.net)
- Filterize haproxy frontends/backends and add method for providing additional
  frontends/backends. (abutcher@redhat.com)
- a-o-i: Force option should allow reinstall (smunilla@redhat.com)
- a-o-i: Fix openshift_node_labels (smunilla@redhat.com)
- Enable registry support for image pruning (andrew@andrewklau.com)
- Default openshift_hosted_{logging,metrics}_deploy to false.
  (abutcher@redhat.com)
- README_CONTAINERIZED_INSTALLATION: fixed link markdown
  (jakub.kramarz@freshmail.pl)
- README_AWS: makes links consistent and working again
  (jakub.kramarz@freshmail.pl)
- a-o-i: Allow better setting of host level variables (smunilla@redhat.com)
- Further secure registry improvements (abutcher@redhat.com)
- Delgate handlers to first master (smunilla@redhat.com)
- Secure registry improvements. (abutcher@redhat.com)
- Install Registry by Default (smunilla@redhat.com)
- Update play names for consistency. (abutcher@redhat.com)
- Addressed review comments (vishal.patil@nuagenetworks.net)
- Configure ops cluster storage to match normal cluster storage
  (sdodson@redhat.com)
- Fix bug with service signer cert on upgrade. (dgoodwin@redhat.com)
- Add messages to let the user know if some plays were skipped, but it's ok.
  Also, remove the final 'press a key to continue' prompt.
  (tbielawa@redhat.com)
- Set named certificate destinations as basenames of provided paths.
  (abutcher@redhat.com)
- 'fix' unittests by removing the users ability to specify an ansible config
  (tbielawa@redhat.com)
- Copy and paste more methods (tbielawa@redhat.com)
- Silence/dot-print more actions in the callback (tbielawa@redhat.com)
- Fix conflicts in spec file (tbielawa@redhat.com)
- Use pre_upgrade tag instread of a dry run variable. (dgoodwin@redhat.com)
- Move etcd backup from pre-upgrade to upgrade itself. (dgoodwin@redhat.com)
- Allow a couple retries when unscheduling/rescheduling nodes in upgrade.
  (dgoodwin@redhat.com)
- Skip the docker role in early upgrade stages. (dgoodwin@redhat.com)
- Allow filtering nodes to upgrade by label. (dgoodwin@redhat.com)
- Allow customizing node upgrade serial value. (dgoodwin@redhat.com)
- Split upgrade for control plane/nodes. (dgoodwin@redhat.com)
- Set the DomainName or DomainID in the OpenStack cloud provider
  (lhuard@amadeus.com)
- Use ansible.module_utils._text.to_text instead of
  ansible.utils.unicode.to_unicode. (abutcher@redhat.com)
- Suppress more warnings. (abutcher@redhat.com)
- Add gitHTTPProxy and gitHTTPSProxy to advanced config json option
  (sdodson@redhat.com)
- Don't set IMAGE_PREFIX if openshift_cockpit_deployer_prefix is empty
  (Robert.Bohne@ConSol.de)
- Update spec file to install manpage (tbielawa@redhat.com)
- Verify masters are upgraded before proceeding with node only upgrade.
  (dgoodwin@redhat.com)
- Attempt to tease apart pre upgrade for masters/nodes. (dgoodwin@redhat.com)
- Split upgrade entry points into control plane/node. (dgoodwin@redhat.com)
- Reunite upgrade reconciliation gating with the play it gates on.
  (dgoodwin@redhat.com)
- Drop atomic-enterprise as a valid deployment type in upgrade.
  (dgoodwin@redhat.com)
- Stop guarding against pacemaker in upgrade, no longer necessary.
  (dgoodwin@redhat.com)
- Support openshift_upgrade_dry_run=true for pre-upgrade checks only.
  (dgoodwin@redhat.com)
- Make rhel_subscribe role default to OpenShift Container Platform 3.3
  (lhuard@amadeus.com)
- Addresses most comments from @adellape (tbielawa@redhat.com)
- Changes for Nuage HA (vishal.patil@nuagenetworks.net)
- Fix deployer template for enterprise (sdodson@redhat.com)
- Add a manpage for atomic-openshift-installer (tbielawa@redhat.com)
- Remove the DNS VM on OpenStack (lhuard@amadeus.com)
- tweak logic (jdetiber@redhat.com)
- test fix for systemd changes (sdodson@redhat.com)
- Set default_subdomain properly for logging (sdodson@redhat.com)
- Adjust wait for loops (sdodson@redhat.com)
- Add storage for logging (sdodson@redhat.com)
- Fix some bugs in OpenShift Hosted Logging role (contact@stephane-klein.info)
- Add some sample inventory stuff, will update this later (sdodson@redhat.com)
- Label all nodes for fluentd (sdodson@redhat.com)
- Rename openshift_hosted_logging_image_{prefix,version} to match metrics
  (sdodson@redhat.com)
- Fix deployer template for enterprise (sdodson@redhat.com)
- Add logging to install playbooks (sdodson@redhat.com)
- Fix OpenStack cloud provider (lhuard@amadeus.com)
- Add rhaos-3.4-rhel-7 releaser to tito (sdodson@redhat.com)
- Fix the nodeName of the OpenShift nodes on OpenStack (lhuard@amadeus.com)
- Fix GCE Launch (brad@nolab.org)

* Mon Sep 26 2016 Scott Dodson <sdodson@redhat.com> 3.4.2-1
- Add an issue template (sdodson@redhat.com)
- Add openshift_hosted_router_name (andrew@andrewklau.com)
- Fix master service status changed fact. (abutcher@redhat.com)
- Clarify openshift_hosted_metrics_public_url (sdodson@redhat.com)
- Add GCE cloud provider kind. (abutcher@redhat.com)
- add documentation about the openshift_hosted_metrics_public_url option
  (kobi.zamir@gmail.com)
- Split openshift_builddefaults_no_proxy if it's not a list
  (sdodson@redhat.com)
- Fix references to openshift.master.sdn_cluster_network_cidr in node roles
  (sdodson@redhat.com)
- Update the OpenStack dynamic inventory script (lhuard@amadeus.com)
- move LICENSE to /usr/share/licenses/openshift-ansible-VERSION/
  (nakayamakenjiro@gmail.com)
- [uninstall] Stop services on all hosts prior to removing files.
  (abutcher@redhat.com)
- Do not create volume claims for hosted components when storage type is
  object. (abutcher@redhat.com)
- Add portal_net and sdn_cluster_network_cidr to node NO_PROXY
  (sdodson@redhat.com)
- Add origin-node.service.wants to uninstall (andrew@andrewklau.com)
- Update README.md (sdodson@redhat.com)
- Add 'MaxGCEPDVolumeCount' to default scheduler predicates.
  (abutcher@redhat.com)
- Switch to origin-1.x branch names (sdodson@redhat.com)
- Open ports for vxlan and Nuage monitor (vishal.patil@nuagenetworks.net)
- Add role to manageiq to allow creation of projects (azellner@redhat.com)
- Add 'MaxEBSVolumeCount' to default scheduler predicates.
  (abutcher@redhat.com)
- a-o-i: Don't set unschedulable nodes as infra (smunilla@redhat.com)
- [redeploy-certificates] Set default value for
  openshift_master_default_subdomain as workaround. (abutcher@redhat.com)
- [redeploy-certificates] Correct etcd service name. (abutcher@redhat.com)
- [upgrade] Create/configure service signer cert when missing.
  (abutcher@redhat.com)
- get quickstarts from origin, not upstream example repos (bparees@redhat.com)
- Define proxy settings for node services (sdodson@redhat.com)
- Check for use_openshift_sdn when restarting openvswitch.
  (abutcher@redhat.com)
- Move delegated_serial_command module to etcd_common. (abutcher@redhat.com)
- Fix README links. (abutcher@redhat.com)
- Check for is_atomic when uninstalling flannel package. (abutcher@redhat.com)
- Add atomic-guest tuned profile (andrew.lau@newiteration.com)
- Pause after restarting openvswitch in containerized upgrade.
  (dgoodwin@redhat.com)
- Add acceptschema2 and enforcequota settings for hosted registry
  (andrew.lau@newiteration.com)
- Always deduplicate detected certificate names (elyscape@gmail.com)
- Add option for specifying s3 registry storage root directory.
  (abutcher@redhat.com)
- Set config/namespace where missing for secure registry deployment.
  (abutcher@redhat.com)
- Flush handlers before marking a node schedulable after upgrade.
  (dgoodwin@redhat.com)
- Iterate over node inventory hostnames instead of openshift.common.hostname
  within openshift_manage_node role. (abutcher@redhat.com)
- a-o-i: Do not display version number in quick installer (smunilla@redhat.com)
- Explain our branching strategy (sdodson@redhat.com)
- Fix warnings (mkumatag@in.ibm.com)
- Don't loop over hostvars when setting node schedulability.
  (abutcher@redhat.com)
- Copy admin kubeconfig in openshift_manage_node role. (abutcher@redhat.com)
- Adjust to_padded_yaml transformation to use the AnsibleDumper
  (tbielawa@redhat.com)
- Secure registry for atomic registry deployment (deployment_subtype=registry).
  (abutcher@redhat.com)
- Record schedulability of node prior to upgrade and re-set it to that
  (sdodson@redhat.com)
- Fix string substitution error in the to_padded_yaml filter
  (tbielawa@redhat.com)
- Update image stream data (sdodson@redhat.com)
- Fix ops/qps typo (jliggitt@redhat.com)
- initial support for v1.3 with logging v1.3 (rmeggins@redhat.com)
- Only prompt for proxy vars if none are set and our version recognizes them
  (tbielawa@redhat.com)
- Don't advise people to use additional registries over oreg_url
  (sdodson@redhat.com)
- Persist net.ipv4.ip_forward sysctl entry for openshift nodes
  (tbielawa@redhat.com)
- Add flannel package removal in uninstallation playbook (mkumatag@in.ibm.com)
- This fixes an issue in AWS where the master node was not part of the nodes in
  an unschedulable way (mdanter@gmail.com)
- Don't attempt to create retry files (tbielawa@redhat.com)
- Fix nuage check. (abutcher@redhat.com)
- Change test requirements file name (tbielawa@redhat.com)
- Fix review comments (mkumatag@in.ibm.com)
- Try installing setuptools before the rest of the requirements
  (tbielawa@redhat.com)
- Switch to using a requirements.txt file and ensure that setuptools is pinned
  to the latest version available on RHEL7 (tbielawa@redhat.com)
- Try using parse_version from pkg_resources instead (tbielawa@redhat.com)
- Add missing pip requirement to virtualenv (tbielawa@redhat.com)
- Fix PyLint errors discovered when upgrading to newer version
  (tbielawa@redhat.com)
- Bug 1369410 - uninstall fail at task [restart docker] on atomic-host
  (bleanhar@redhat.com)
- Fix typo (mkumatag@in.ibm.com)
- Fix errors in docker role (mkumatag@in.ibm.com)
- Allow overriding the Docker 1.10 requirement for upgrade.
  (dgoodwin@redhat.com)
- skip if the objects already exist (rmeggins@redhat.com)
- create and process the logging deployer template in the current project,
  logging (rmeggins@redhat.com)
- do not create logging project if it already exists (rmeggins@redhat.com)

* Thu Sep 01 2016 Scott Dodson <sdodson@redhat.com> 3.4.1-1
- Bump to 3.4.0

* Wed Aug 31 2016 Scott Dodson <sdodson@redhat.com> 3.3.20-1
- Restore network plugin configuration (sdodson@redhat.com)
- Remove openshift_master_metrics_public_url (abutcher@redhat.com)
- Bug 1371836 - The variant should be Registry 3.3 (smunilla@redhat.com)

* Wed Aug 31 2016 Troy Dawson <tdawson@redhat.com> 3.3.19-1
- update flannel_subnet_len default value (mkumatag@in.ibm.com)
- Reload docker facts after upgrading docker (sdodson@redhat.com)

* Tue Aug 30 2016 Scott Dodson <sdodson@redhat.com> 3.3.18-1
- Enable dynamic storage (sdodson@redhat.com)
- Change how we set master's metricsPublicURL (sdodson@redhat.com)
- update kubelet argument example with references to new pods-per-core and new
  max-pods threshold for 3.3 (jeder@redhat.com)
- update kubelet argument example with references to new pods-per-core and new
  max-pods threshold for 3.3 (jeder@redhat.com)

* Mon Aug 29 2016 Scott Dodson <sdodson@redhat.com> 3.3.17-1
- Reload units after node container service modified. (dgoodwin@redhat.com)
- Fix flannel check (mkumatag@in.ibm.com)
- Default to port 80 when deploying cockpit-ui (smunilla@redhat.com)
- Set cloudprovider kind with openshift_facts. (abutcher@redhat.com)
- Fix openstack cloudprovider template conditional. (abutcher@redhat.com)

* Sat Aug 27 2016 Scott Dodson <sdodson@redhat.com> 3.3.16-1
- Sync image stream data (sdodson@redhat.com)
- Update metrics example inventories (sdodson@redhat.com)
- Preserve AWS options in sysconfig files. (dgoodwin@redhat.com)
- Fix metrics for containerized installs (sdodson@redhat.com)
- Cleanup items botched during rebase (sdodson@redhat.com)
- add check for server and account already exist (mangirdas@judeikis.lt)
- add run_once to repeatable actions (mangirdas@judeikis.lt)
- Remove atomic check and cockpit.socket (smunilla@redhat.com)
- Re-organize registry-console deployment. (abutcher@redhat.com)
- Add registry console template (aweiteka@redhat.com)
- Add support for Atomic Registry Installs (smunilla@redhat.com)
- Apply indentation changes to some other lines (tbielawa@redhat.com)
- Don't use openshift_env for cloud provider facts. (abutcher@redhat.com)
- Enable PEP8 tests by default in the 'make ci' target now
  (tbielawa@redhat.com)
- Fix PEP8 errors in cli_installer.py (tbielawa@redhat.com)
- Fix PEP8 in openshift_ansible.py (tbielawa@redhat.com)
- Fix PEP8 in oo_config.py (tbielawa@redhat.com)
- Fix PEP8 in variants.py (tbielawa@redhat.com)
- Fix PEP8 in facts_callback.py (tbielawa@redhat.com)
- fix duplicate src field (jdetiber@redhat.com)
- Refactor volume directory creation (sdodson@redhat.com)
- Rely on IMAGE_PREFIX and IMAGE_VERSION defaults from the templates themselves
  (sdodson@redhat.com)
- Add metrics exports to nfs role, move exports to /etc/exports.d/openshift-
  ansible.exports (sdodson@redhat.com)
- Add ability to disable pvc creation (sdodson@redhat.com)
- Fix registry volume (sdodson@redhat.com)
- add selectors for metrics and logging (sdodson@redhat.com)
- Add logic to detect existing installs (sdodson@redhat.com)
- Deploy metrics after our router (sdodson@redhat.com)
- Add Enterprise 3.3 template (sdodson@redhat.com)
- Pull in keynote demo changes (sdodson@redhat.com)
- [tags] add some support for running a subset of config via tags
  (jdetiber@redhat.com)
- [metrics] add filter to clean up hostname for use in metrics deployment
  (jdetiber@redhat.com)
- enable service-serving-cert-signer by default (abutcher@redhat.com)
- Fix review comments (mkumatag@in.ibm.com)
- Remove duplicate flannel registration (mkumatag@in.ibm.com)

* Wed Aug 24 2016 Scott Dodson <sdodson@redhat.com> 3.3.15-1
- simplify repo configuration (jdetiber@redhat.com)
- don't set virt_sandbox_use_nfs on Fedora, it was replaced by virt_use_nfs
  (maxamillion@fedoraproject.org)
- Correct flannel cert variables. (abutcher@redhat.com)
- Make note about ansible/install logs messing up ci tests
  (tbielawa@redhat.com)
- remove fedora origin copr (it's in mainline fedora now), some dnf/yum clean
  up (maxamillion@fedoraproject.org)
- Move nested print_read_config_error function into it's own function
  (tbielawa@redhat.com)
- Makefile includes ci-pyflakes target now (tbielawa@redhat.com)
- Fix BZ1368296 by quietly recollecting facts if the cache is removed
  (tbielawa@redhat.com)
- Correct masterCA config typo. (abutcher@redhat.com)
- don't gather facts when bootstrapping ansible for Fedora hosts
  (maxamillion@fedoraproject.org)
- a-o-i: Add variant and variant_version to migration (smunilla@redhat.com)
- Fix upgrade failure when master-config does not have pluginOrderOverride.
  (dgoodwin@redhat.com)
- Add externalIPNetworkCIDRs to config (smunilla@redhat.com)

* Tue Aug 23 2016 Scott Dodson <sdodson@redhat.com> 3.3.14-1
- a-o-i: Fix ansible_ssh_user question (smunilla@redhat.com)
- Don't run node config upgrade hook if host is not a node.
  (dgoodwin@redhat.com)
- Link ca to ca-bundle when ca-bundle does not exist. (abutcher@redhat.com)
- Better error if no OpenShift RPMs are available. (dgoodwin@redhat.com)
- Revert "Due to problems with with_fileglob lets avoid using it for now"
  (sdodson@redhat.com)
- Replace some virsh commands by native virt_XXX ansible module
  (lhuard@amadeus.com)
- Add warning at end of 3.3 upgrade if pluginOrderOverride is found.
  (dgoodwin@redhat.com)
- a-o-i: Remove Legacy Config Upgrade (smunilla@redhat.com)
- Fix etcd uninstall (sdodson@redhat.com)
- Bug 1358951 - Error loading config, no such key: 'deployment' when using
  previously valid answers file (smunilla@redhat.com)
- Fix standalone Docker upgrade missing symlink. (dgoodwin@redhat.com)
- Open OpenStack security group for the service node port range
  (lhuard@amadeus.com)
- Fix the “node on master” feature (lhuard@amadeus.com)
- Due to problems with with_fileglob lets avoid using it for now
  (sdodson@redhat.com)

* Fri Aug 19 2016 Troy Dawson <tdawson@redhat.com> 3.3.13-1
- Fix warnings in OpenStack provider with ansible 2.1 (lhuard@amadeus.com)
- Mount /sys rw (sdodson@redhat.com)
- Update uninstall.yml (sdodson@redhat.com)
- Fix padding on registry config (sdodson@redhat.com)

* Wed Aug 17 2016 Troy Dawson <tdawson@redhat.com> 3.3.12-1
- Fixes to typos, grammar, and product branding in cli_installer
  (tpoitras@redhat.com)
- Reconcile roles after master upgrade, but before nodes. (dgoodwin@redhat.com)
- a-o-i: Fix nosetests after removing 3.2 from installer (smunilla@redhat.com)
- Bug 1367323 - the "OpenShift Container Platform 3.2" variant is still listed
  when quick install ose-3.3 (smunilla@redhat.com)
- Bug 1367199 - iptablesSyncPeriod should default to 30s OOTB
  (smunilla@redhat.com)
- Sync remaining content (sdodson@redhat.com)
- XPaas 1.3.3 (sdodson@redhat.com)
- a-o-i: Fix broken tests from installed hosts check (smunilla@redhat.com)
- Add clientCommonNames to RequestHeaderProvider optional items
  (sdodson@redhat.com)
- a-o-i: Mapping for 3.2 Upgrades (smunilla@redhat.com)
- a-o-i: fix bz#1329455 (ghuang@redhat.com)
- Add nfs group to OSEv3:vars (sdodson@redhat.com)
- fixing openshift key error in case of node failure during run (ssh issue)
  (jawed.khelil@amadeus.com)
- add 3.3 to installer (rmeggins@redhat.com)

* Mon Aug 15 2016 Troy Dawson <tdawson@redhat.com> 3.3.11-1
- Ensure etcd user exists in etcd_server_certificates by installing etcd.
  (abutcher@redhat.com)
- a-o-i: Fix broken upgrades (smunilla@redhat.com)

* Fri Aug 12 2016 Troy Dawson <tdawson@redhat.com> 3.3.10-1
- Reference tmpdir from first master hostvars when evacuating nodes.
  (abutcher@redhat.com)
- Support for redeploying certificates. (abutcher@redhat.com)
- qps typo (deads@redhat.com)
- a-o-i: Automatically Label Nodes as Infra (smunilla@redhat.com)
- Improvements for Docker 1.10+ upgrade image nuking. (dgoodwin@redhat.com)
- a-o-i: Restrict installed host check (smunilla@redhat.com)
- Shutdown Docker before upgrading the rpm. (dgoodwin@redhat.com)
- Restrict the middleware stanza contains 'registry' and 'storage' at least on
  3.3 (ghuang@redhat.com)
- docker-registry's middleware stanza should contain 'registry' and 'storage'
  by default (ghuang@redhat.com)

* Wed Aug 10 2016 Troy Dawson <tdawson@redhat.com> 3.3.9-1
- Enable 'NoVolumeZoneConflict' policy for scheduler (abutcher@redhat.com)
- a-o-i: Update nosetests for ansible_ssh_user (smunilla@redhat.com)
- move ansible_ssh_user to deployment, remove ansible_config and
  ansible_log_path (ghuang@redhat.com)
- Labeling nodes only (ghuang@redhat.com)
- Set become=no for etcd server certificates temporary directory.
  (abutcher@redhat.com)
- Move storage includes up to main. (abutcher@redhat.com)
- Support gathering ansible 2.1/2.2 system facts (abutcher@redhat.com)
- Try/except urlparse calls. (abutcher@redhat.com)
- with_fileglob no longer supports wildcard prefixes. (abutcher@redhat.com)
- BUILD.md lies (jmainguy@redhat.com)
- Migrate ca.crt to ca-bundle.crt (sdodson@redhat.com)
- Upgrade configs for protobuf support. (dgoodwin@redhat.com)
- Fixed a bug in modify_yaml module. (dgoodwin@redhat.com)
- make the improved log formatter work with ansible 2.1 (rmeggins@redhat.com)
- Convert ansible facts callback to v2. (abutcher@redhat.com)
- Add 3.3 protobuf config stanzas for master/node config. (dgoodwin@redhat.com)
- Introduce 1.3/3.3 upgrade path. (dgoodwin@redhat.com)

* Mon Aug 08 2016 Troy Dawson <tdawson@redhat.com> 3.3.8-1
- Fix little mistake in openshift_master_htpasswd_users value .
  (jmferrer@paradigmatecnologico.com)

* Fri Aug 05 2016 Troy Dawson <tdawson@redhat.com> 3.3.7-1
- Call relocated openshift-loadbalancer playbook in master scaleup.
  (abutcher@redhat.com)
- [openshift_ca] correct check for missing CA. (abutcher@redhat.com)
- a-o-i: Rename OSE in Install Menu (smunilla@redhat.com)
- a-o-i: Allow Arbitrary Deployment Variables (smunilla@redhat.com)
- Add knobs for disabling router/registry management. (abutcher@redhat.com)
- Restore missing etcd_image fact. (abutcher@redhat.com)
- Add options for specifying named ca certificates to be added to the openshift
  ca bundle. (abutcher@redhat.com)
- oo_collect can be ran against dicts where key isn't present.
  (abutcher@redhat.com)
- Don't set a networkPluginName in 3.3 installs (sdodson@redhat.com)

* Wed Aug 03 2016 Troy Dawson <tdawson@redhat.com> 3.3.6-1
- Rename router and registry node list variables. (abutcher@redhat.com)
- a-o-i: Fix broken uninstall (smunilla@redhat.com)
- Refactor etcd certificates roles. (abutcher@redhat.com)

* Mon Aug 01 2016 Troy Dawson <tdawson@redhat.com> 3.3.5-1
- Update for issue#2244 (kunallimaye@gmail.com)
- Update for issue-2244 (kunallimaye@gmail.com)
- a-o-i: Remove AEP, OSE 3.0, and OSE 3.2 choices (smunilla@redhat.com)
- Move role dependencies to playbooks. (abutcher@redhat.com)
- Fix xpaas_templates_base (sdodson@redhat.com)
- a-o-i: Better inventory group handling (smunilla@redhat.com)
- Add dotnet image stream to enterprise installs (sdodson@redhat.com)
- Fix haproxy logs (sdodson@redhat.com)
- update bootstrap-fedora playbook with new python crypto deps
  (maxamillion@fedoraproject.org)
- Remove old sso70-basic templates (sdodson@redhat.com)
- xPaaS v1.3.2 release (sdodson@redhat.com)

* Fri Jul 29 2016 Troy Dawson <tdawson@redhat.com> 3.3.4-1
- a-o-i: Set roles on standalone storage (smunilla@redhat.com)
- Disable too many branches pylint (sdodson@redhat.com)
- a-o-i: write missing openshift_node_labels (dkorn@redhat.com)
- a-o-i: Support for arbitrary host-level variables (smunilla@redhat.com)
- Beautiful -v output from ansible (jamespic@gmail.com)
- a-o-i: Move inventory vars to the correct location (smunilla@redhat.com)
- Fix registry/router being created despite no infra nodes.
  (dgoodwin@redhat.com)
- Document openshift_portal_net (sdodson@redhat.com)
- Stagger the start of master services. (abutcher@redhat.com)
- make rpm-q module pylint warning-free (tob@butter.sh)
- add rpm_q module to query rpm database (tob@butter.sh)

* Wed Jul 27 2016 Troy Dawson <tdawson@redhat.com> 3.3.3-1
- Template named certificates with_items. (abutcher@redhat.com)
- Replace master_cert_config_dir with common config_base fact.
  (abutcher@redhat.com)
- remove outdated openshift_cluster_metrics role (jdetiber@redhat.com)
- Fix "deloyment" typo in deployment types doc (lxia@redhat.com)
- Add missing nuke_images.sh symlink. (dgoodwin@redhat.com)
- a-o-i: Persist Roles Variables (smunilla@redhat.com)
- Default nodes matching selectors when not collected. (abutcher@redhat.com)
- Copy openshift binaries instead of using wrapper script.
  (dgoodwin@redhat.com)
- Correct relative include for ansible version check. (abutcher@redhat.com)
- Fix libvirt provider for Ansible 2.1.0.0 (lhuard@amadeus.com)
- Re-arrange master and node role dependencies. (abutcher@redhat.com)
- Refactor openshift certificates roles. (abutcher@redhat.com)
- Check ansible version prior to evaluating cluster hosts and groups.
  (abutcher@redhat.com)
- Stop reporting changes when docker pull is already up to date.
  (dgoodwin@redhat.com)
- a-o-i: Write Role variable groups (smunilla@redhat.com)
- Slight modification to error when using mismatched openshift_release.
  (dgoodwin@redhat.com)
- fix "databcase" typo in example roles (lxia@redhat.com)
- Secure router only when openshift.hosted.router.certificate.contents exists.
  (abutcher@redhat.com)
- Add jenkinstemplate (sdodson@redhat.com)
- Fix bugs with origin 1.2 rpm based upgrades. (dgoodwin@redhat.com)
- Sync latest image streams and templates (sdodson@redhat.com)
- Ensure 'oo_nfs_to_config' in groups prior to checking group length when nfs
  host unset. (abutcher@redhat.com)
- We have proper ansible support and requirements in place now, de-revert this
  commit (tbielawa@redhat.com)
- Skip docker upgrades on Atomic. (dgoodwin@redhat.com)
- Resolve some deprecation warnings. (abutcher@redhat.com)
- a-o-i: Looser facts requirements for unattended (smunilla@redhat.com)
- Temporarily link registry config templates for ansible 1.9.x support.
  (abutcher@redhat.com)
- Remove relative lookup for registry config and check for skipped update in
  registry redeploy conditional. (abutcher@redhat.com)
- Arbitrary Installer yaml (smunilla@redhat.com)
- Check for existence of sebooleans prior to setting. (abutcher@redhat.com)
- Require ansible-2.1 (abutcher@redhat.com)

* Sun Jul 17 2016 Scott Dodson <sdodson@redhat.com> 3.3.2-1
- Convert openshift_release and openshift_version to strings for startswith
  (sdodson@redhat.com)
- Symlink ansible 2.x locations to ansible 1.9 locations (sdodson@redhat.com)
- Clarify message when old docker pre-installed but 1.10+ requested.
  (dgoodwin@redhat.com)
- Fix quick install 3.2 upgrade path. (dgoodwin@redhat.com)
- Fix upgrade with docker_version set. (dgoodwin@redhat.com)
- Move the bash completion into the cli role. Only add when not containerized
  (tbielawa@redhat.com)
- [master] add support for setting auditConfig (jdetiber@redhat.com)
- Remove too recent pylint option keys. (dgoodwin@redhat.com)
- pylint fixes (dgoodwin@redhat.com)
- Install bash-completion package for the oc/oadm tools (tbielawa@redhat.com)
- Fix more docker role logic. (dgoodwin@redhat.com)
- Add checks to docker role for 1.9.1+. (dgoodwin@redhat.com)
- Make libvirt’s VM use virtio-scsi insteal of virtio-blk
  (lhuard@amadeus.com)
- Fix erroneous pylint error (smunilla@redhat.com)
- Remove 3.0 and 3.1 upgrade sub-dirs. (dgoodwin@redhat.com)
- Rename upgrade to just v3_2 as it's now major and minor.
  (dgoodwin@redhat.com)
- Set registry replicas = 1 when no storage specified. (abutcher@redhat.com)
- Re-align the OpenStack firewall rules with the iptables rules
  (lhuard@amadeus.com)
- Fix bin/cluster openstack related error (lhuard@amadeus.com)
- Fix upgrades with an openshift_image_tag set. (dgoodwin@redhat.com)
- ops-docker-loopback-to-direct-lvm.yml: fix typo on the variable name
  "cli_name vs cli_host" (gael.lambert@redhat.com)
- Remove cleanup code from 1.0 to 1.1 upgrade era (sdodson@redhat.com)
- Move repoquery_cmd fact setting into a more logical place.
  (dgoodwin@redhat.com)
- Add dependency on docker to openshift_docker role. (dgoodwin@redhat.com)
- Enable pullthrough by default in registry config for object storage.
  (abutcher@redhat.com)
- Fix gpg key path (sdodson@redhat.com)
- Use proper startswith. (dgoodwin@redhat.com)
- Sync latest image stream content (sdodson@redhat.com)
- Role dependency cleanup (abutcher@redhat.com)
- Fix up some broken markdown formatting (mostly tables) (tbielawa@redhat.com)
- Rename things to avoid conflicts with paas sig release rpms
  (sdodson@redhat.com)
- Remove/update TODOs. (dgoodwin@redhat.com)
- Remove all debug used during devel of openshift_version.
  (dgoodwin@redhat.com)
- Update quick upgrade to remove unsupported options. (dgoodwin@redhat.com)
- Don't special case origin on centos (sdodson@redhat.com)
- Various hosted component improvements (abutcher@redhat.com)
- Move repoquery fact definition to openshift_common. (dgoodwin@redhat.com)
- Clean up some deprecation warnings (tbielawa@redhat.com)
- Add CentOS PaaS SIG repos for RHEL (sdodson@redhat.com)
- Remove Origin 1.1 as an option (smunilla@redhat.com)
- Make /var/lib/origin mounted rslave (sdodson@redhat.com)
- fix "hapoxy" typo in loadbalancer playbook (Mathias.Merscher@dg-i.net)
- Fix dnf variant of rpm_versions.sh (sdodson@redhat.com)
- Make image stream munging optional (sdodson@redhat.com)
- Add aos-3.3 to tito releasers.conf (sdodson@redhat.com)
- Add symlinks for node templates. (dgoodwin@redhat.com)
- Fixes for Ansible 2.1. (dgoodwin@redhat.com)
- Update repoquery_cmd definitions to match latest in master.
  (dgoodwin@redhat.com)
- Fix unsafe bool usage. (dgoodwin@redhat.com)
- Fix typo in example inventories. (dgoodwin@redhat.com)
- Fixes for non-containerized separate etcd hosts. (dgoodwin@redhat.com)
- More docker upgrade fixes. (dgoodwin@redhat.com)
- Only nuke images when crossing the Docker 1.10 boundary in upgrade.
  (dgoodwin@redhat.com)
- Fix node/openvswitch containers not restarting after upgrade.
  (dgoodwin@redhat.com)
- Allow skipping Docker upgrade during OpenShift upgrade. (dgoodwin@redhat.com)
- a-o-i: Add Origin 1.2 Installs (smunilla@redhat.com)
- a-o-i: Add support for installing OpenShift Origin (smunilla@redhat.com)
- Refactor 3.2 upgrade to avoid killing nodes without evac.
  (dgoodwin@redhat.com)
- Update docker upgrade playbook to be more flexible. (dgoodwin@redhat.com)
- Add missing defaults file. (dgoodwin@redhat.com)
- Use common fact initialization include in upgrade. (dgoodwin@redhat.com)
- Fix use of v3.2 format for openshift_release in upgrade.
  (dgoodwin@redhat.com)
- Remove more legacy upgrade playbooks. (dgoodwin@redhat.com)
- Fix docker restarts during openshift_version role. (dgoodwin@redhat.com)
- Support setting a docker version in inventory. (dgoodwin@redhat.com)
- Fix version facts with trailing newline. (dgoodwin@redhat.com)
- Document the new and old version variables. (dgoodwin@redhat.com)
- Normalize some of the version inventory vars which users might mistakenly
  enter wrong. (dgoodwin@redhat.com)
- Check that detected version matches openshift_release in rpm installations.
  (dgoodwin@redhat.com)
- Block attempts to install origin without specifying any release info.
  (dgoodwin@redhat.com)
- More stable lookup of running openshift version. (dgoodwin@redhat.com)
- Upgrade fixes. (dgoodwin@redhat.com)
- Fix typo in facts. (dgoodwin@redhat.com)
- Cleanup, fix 3.1 version bug in facts. (dgoodwin@redhat.com)
- More version fixes. (dgoodwin@redhat.com)
- Support origin alpha tags. (dgoodwin@redhat.com)
- More stable containerized version lookup. (dgoodwin@redhat.com)
- Remove old upgrade playbooks. (dgoodwin@redhat.com)
- Fix performance hit in openshift_facts. (dgoodwin@redhat.com)
- Always populate openshift_image_tag and openshift_pkg_version.
  (dgoodwin@redhat.com)
- Remove the use of the upgrading variable. (dgoodwin@redhat.com)
- Don't be specific about rpm version to upgrade to for now.
  (dgoodwin@redhat.com)
- Restore 3.2 RPM version check before upgrading. (dgoodwin@redhat.com)
- Make openshift_version role docker dep conditional. (dgoodwin@redhat.com)
- Fix rpm installs. (dgoodwin@redhat.com)
- Temporary fix for upgrading issue. (dgoodwin@redhat.com)
- Remove unused docker facts tasks. (dgoodwin@redhat.com)
- Fix version unset bug, and set common ver fact on containerized nodes.
  (dgoodwin@redhat.com)
- Fix missing openshift.common.version fact on containerized nodes.
  (dgoodwin@redhat.com)
- Begin major simplification of 3.2 upgrade. (dgoodwin@redhat.com)
- Respect image tag/pkg version during upgrade. (dgoodwin@redhat.com)
- Force version to latest 3.2 during upgrade. (dgoodwin@redhat.com)
- Verify openshift_release is correct or absent in inventory before upgrade.
  (dgoodwin@redhat.com)
- Drop unused and broken "when" in vars section. (dgoodwin@redhat.com)
- Do not install rpm for version in openshift_version role.
  (dgoodwin@redhat.com)
- Fix bin/cluster libvirt related error (jdetiber@redhat.com)
- Update openshift_version author info. (dgoodwin@redhat.com)
- Fix installing release 3.1 not converting to precise version.
  (dgoodwin@redhat.com)
- Stop requiring/using first master version fact and use openshift_version var
  instead. (dgoodwin@redhat.com)
- Break version calc out into a role, separate yaml for containerized/rpm.
  (dgoodwin@redhat.com)
- Drop unnecessary node playbook version calculation. (dgoodwin@redhat.com)
- Add leading v for remaining IMAGE_VERSION templates. (dgoodwin@redhat.com)
- Fix error restarting master service that may not be there.
  (dgoodwin@redhat.com)
- Fix use of openshift_version in ca role. (dgoodwin@redhat.com)
- Fix image tag to rpm version filter. (dgoodwin@redhat.com)
- Fix error with containerized etcd install. (dgoodwin@redhat.com)
- Refactor openshift_version behavior. (dgoodwin@redhat.com)
- Protect installed version on subsequent masters. (dgoodwin@redhat.com)
- Get rpm installations functional again. (dgoodwin@redhat.com)
- Convert generic openshift_version=3.2 to specific early in install.
  (dgoodwin@redhat.com)
- Preserve node versions on re-run. (dgoodwin@redhat.com)
- Fix version compare with using just 3.2 or 1.2. (dgoodwin@redhat.com)
- Hookup node configuration. (dgoodwin@redhat.com)
- Complete installation of first master containerized. (dgoodwin@redhat.com)
- Stop downgrading Docker because we don't know what version to install yet.
  (dgoodwin@redhat.com)
- Work towards determining openshift_version when unspecified.
  (dgoodwin@redhat.com)
- Remove now unnecessary pull and ver check in openshift_docker role.
  (dgoodwin@redhat.com)
- Set openshift_version in config playbooks for first master.
  (dgoodwin@redhat.com)
- Debug output. (dgoodwin@redhat.com)
- cleanup broken symlinks - lookup_plugins filter_plugins (tdawson@redhat.com)
- Add libselinux-python as a dependency for the installation process
  (frederic.boulet@gmail.com)

* Tue Jul 05 2016 Scott Dodson <sdodson@redhat.com> 3.3.1-1
- Add v1.3 examples (sdodson@redhat.com)
- Change the examples content sync directory (sdodson@redhat.com)
- Add gte_3_3 (sdodson@redhat.com)
- Adds quotes to gpgkey element in byo/config.yml (smerrill@covermymeds.com)
- Restart dnsmasq encase it was already running (sdodson@redhat.com)
- Add support for supplying a dnsmasq.conf file (sdodson@redhat.com)
- Update image streams with SCL 2.2 components (sdodson@redhat.com)
- Bump rhel subscribe default version. (abutcher@redhat.com)
- Revert "Speed up copying OpenShift examples" (abutcher@afrolegs.com)
- Switch to repoquery, enable plugins for satellite support
  (sdodson@redhat.com)
- update conditional expression to save steps (lxia@redhat.com)
- Enable additional 'virt_sandbox_use_nfs' seboolean as per documentation:
  (george.goh@redhat.com)
- Set any_errors_fatal for initialize facts play. (abutcher@redhat.com)
- Set any_errors_fatal for etcd facts play. (abutcher@redhat.com)
- Speed up copying OpenShift examples (tbielawa@redhat.com)
- Check if last rule is DROP when inserting iptables rules.
  (abutcher@redhat.com)
- Don't upgrade docker on non-containerized etcd. (abutcher@redhat.com)
- Access embedded_etcd variable from oo_first_master hostvars.
  (abutcher@redhat.com)
- Add missing quote in metrics deployer template. (dgoodwin@redhat.com)
- Allow flag to uninstall playbook to preserve images. (dgoodwin@redhat.com)
- Add MODE to metrics deployer (sdodson@redhat.com)
- NetworkManager service never changes (tbielawa@redhat.com)
- Update the rest of the templates (sdodson@redhat.com)
- Update logging and metrics templates (sdodson@redhat.com)
- Block Docker 1.10 upgrade playbook when run against an Atomic OS.
  (dgoodwin@redhat.com)
- If registry_url != registry.access.redhat.com then modify image streams
  (sdodson@redhat.com)
- Add 30 second pause before retrying to start the node (sdodson@redhat.com)
- Stop dumping debug output, re-try startng the node once (sdodson@redhat.com)
- Fix uninstall.yml indentation for deamon-reload
  (florian.lambert@enovance.com)
- Fix no proxy hostnames during upgrade. (dgoodwin@redhat.com)
- Attempt to fix containerized node start failure with Docker 1.10.
  (dgoodwin@redhat.com)
- also volume-mount /etc/sysconfig/docker (tob@butter.sh)
- Separate uninstall plays by group. (abutcher@redhat.com)
- Add per-service environment variables. (abutcher@redhat.com)
- - Prevent the script to override n number of the time the same nameserver -
  Prevent the script to echo blank values from IP4_NAMESERVERS variable
  (william17.burton@gmail.com)
- Make a note about Requires: docker (sdodson@redhat.com)
- Remove Docker 1.10 requirement temporarily. (dgoodwin@redhat.com)
- Fix docker 1.10 upgrade on embedded etcd masters. (dgoodwin@redhat.com)
- Add lower case proxy variables (pascal.bach@siemens.com)
- default unit in openshift_facts (you@example.com)
- add unit in seconds for metrics resolution (you@example.com)

* Thu Jun 09 2016 Scott Dodson <sdodson@redhat.com> 3.3.0-1
- Restore mistakenly reverted code. (dgoodwin@redhat.com)
- Add openshift_loadbalancer_facts role to set lb facts prior to running
  dependencies. (abutcher@redhat.com)
- Bug 1338726 - never abort install if the latest version of docker is already
  installed (bleanhar@redhat.com)
- Preserve proxy config if it's undefined (sdodson@redhat.com)
- At least backup things (sdodson@redhat.com)
- Use unique play names to make things easier to debug (sdodson@redhat.com)
- Ansible 2.1 support. (abutcher@redhat.com)
- add skydns port 8053 to openstack master sec group (jawed.khelil@amadeus.com)
- fix dns openstack flavor instead of openshift flavor
  (jawed.khelil@amadeus.com)
- Fix Docker 1.10 problems with empty tags and trailing : (dgoodwin@redhat.com)
- ensure htpasswd file exists (tob@butter.sh)
- Docker 1.10 Upgrade (dgoodwin@redhat.com)
- Add flag to manage htpasswd, or not. (tob@butter.sh)

* Mon Jun 06 2016 Scott Dodson <sdodson@redhat.com> 3.0.97-1
- Only run node specific bits on nodes (sdodson@redhat.com)
- Update main.yaml (detiber@gmail.com)
- Hardcoded values in "launch_instances" - isue # 1970 (daniel@dumdan.com)
- XPAAS v1.3.1 content for Origin 1.1 / OSE 3.1 (sdodson@redhat.com)
- XPAAS v1.3.1 release for Origin 1.2 / OSE 3.2 (sdodson@redhat.com)
- Configure default docker logging options. (abutcher@redhat.com)
- Run rhel_subscribe on l_oo_all_hosts rather than all (sdodson@redhat.com)
- Fix error with stopping services that may not exist. (dgoodwin@redhat.com)
- Add haproxy_frontend_port to vars for openshift-loadbalancer.
  (abutcher@redhat.com)
- Move os_firewall_allow from defaults to role dependencies.
  (abutcher@redhat.com)
- Ensure registry url evaluated when creating router. (abutcher@redhat.com)
- Document protocol in readme aws. (abutcher@redhat.com)
- Revert openshift-certificates changes. (abutcher@redhat.com)
- wait metrics-deployer complete (need to configure nodes before hosted
  services) (you@example.com)
- switch to using sig release packages (jdetiber@redhat.com)
- temporarily disable gpg checking until we have a way to cleanly enable it
  (jdetiber@redhat.com)
- Switch to using CentOS SIG repos for Origin installs (jdetiber@redhat.com)
- Separate master and haproxy config playbooks. (abutcher@redhat.com)
- Cleanup bin, test and roles/openshift_ansible_inventory following move to
  openshift-tools (abutcher@redhat.com)
- Catch more uninstall targets (sdodson@redhat.com)
- Adding openshift_clock parameters to example inventory files
  (jstuever@redhat.com)
- Enable openshift_clock role for openshift_master, openshift_node, and
  openshift_etcd (jstuever@redhat.com)
- Add openshift_clock role to manage system clocks (jstuever@redhat.com)
- Allow clock role in openshift_facts (jstuever@redhat.com)
- Consolidate ca/master/node certificates roles into openshift_certificates.
  (abutcher@redhat.com)
- allow for overriding dns_flavor for openstack provider (jdetiber@redhat.com)
- add user-data file back to openstack provisioner (jdetiber@redhat.com)
- g_all_hosts with templated with_items causes errors with ansible 1.9.4 under
  some conditions (jdetiber@redhat.com)
- openstack_fixes (jdetiber@redhat.com)
- libvirt_fixes (jdetiber@redhat.com)
- gce fixes (jdetiber@redhat.com)
- aws provider fixes (jdetiber@redhat.com)
- Call evaluate_groups from update_repos_and_packages (jdetiber@redhat.com)

* Thu May 26 2016 Scott Dodson <sdodson@redhat.com> 3.0.94-1
- Use grep to decide when to add our comment (sdodson@redhat.com)

* Tue May 24 2016 Troy Dawson <tdawson@redhat.com> 3.0.93-1
- Fixup spec file (tdawson@redhat.com)

* Tue May 24 2016 Troy Dawson <tdawson@redhat.com> 3.0.92-1
-  Conditionally bind mount /usr/bin/docker-current when it is present (#1941)
  (sdodson@redhat.com)

* Tue May 24 2016 Troy Dawson <tdawson@redhat.com> 3.0.91-1
- Removed the echo line and replaced it with inline comment. To keep 99-origin-
  dns.sh from adding a new line in /etc/resolv.conf everytime the
  NetworkManager dispatcher script is executed. (jnordell@redhat.com)
- Extend multiple login provider check to include origin. (abutcher@redhat.com)
- Allow multiple login providers post 3.2. (abutcher@redhat.com)
- Make rhel_subscribe role able to subscribe for OSE 3.2 (lhuard@amadeus.com)
- Ensure yum-utils installed. (abutcher@redhat.com)
- Remove newline from docker_options template string. (abutcher@redhat.com)
- Use systemctl restart docker instead of ansible service.
  (dgoodwin@redhat.com)
- Use cluster hostname while generating certificate on the master nodes
  (vishal.patil@nuagenetworks.net)
- Fix playbooks/openshift-master/library move to symlink (sdodson@redhat.com)
- Task "Update router image to current version" failed, if router not in
  default namespace (jkroepke@users.noreply.github.com)
- docker-current was missing from the containerized atomic-openshift-
  node.service file (maci.stgn@gmail.com)
- fixed issue with blank spaces instead commas as variables template separators
  (j.david.nieto@gmail.com)
- Refactor where we compute no_proxy hostnames (sdodson@redhat.com)
- Fix for ansible v2 (sdodson@redhat.com)
- Fix rhel_subscribe (sdodson@redhat.com)
- remove interpolated g_all_hosts with_items arg from upgrade playbooks
  (cboggs@rallydev.com)
- Set openshift.common.hostname early in playbook execution.
  (abutcher@redhat.com)
- Fix 'recursive loop detected in template string' for upgrading variable.
  (abutcher@redhat.com)
- a-o-i: No proxy questions for 3.0/3.1 (smunilla@redhat.com)
- Fix minor upgrades in 3.1 (sdodson@redhat.com)
- Don't pull cli image when we're not containerized (sdodson@redhat.com)
- Check consumed pools prior to attaching. (abutcher@redhat.com)

* Mon May 16 2016 Troy Dawson <tdawson@redhat.com> 3.0.90-1
- Fixes for openshift_docker_hosted_registry_insecure var.
  (dgoodwin@redhat.com)
- Move latest to v1.2 (sdodson@redhat.com)
- Sync latest content (sdodson@redhat.com)
- Update default max-pods parameter (mwysocki@redhat.com)
- Allow overriding servingInfo.maxRequestsInFlight via
  openshift_master_max_requests_inflight. (abutcher@redhat.com)
- update logging and metrics deployer templates (lmeyer@redhat.com)
- Update default max-pods parameter (maci.stgn@gmail.com)
- Block upgrading w/ ansible v2. (abutcher@redhat.com)
- Fixed openvswitch not upgrading. (dgoodwin@redhat.com)
- Do not upgrade containers to latest avail during a normal config run.
  (dgoodwin@redhat.com)
- Update StringIO import for py2/3 compat. (abutcher@redhat.com)
- Fix mistaken quotes on proxy sysconfig variables. (dgoodwin@redhat.com)
- Sync comments with origin pr (sdodson@redhat.com)
- Use IP4_NAMESERVERS rather than DHCP4_DOMAIN_NAME_SERVERS
  (sdodson@redhat.com)
- Remove vars_files on play includes for upgrade playbooks.
  (abutcher@redhat.com)
- Document oauth token config inventory vars. (dgoodwin@redhat.com)
- Why is the node failing to start (sdodson@redhat.com)
- Move os_firewall out of openshift_common (sdodson@redhat.com)
- Remove old unused firewall rules (sdodson@redhat.com)
- Fix firewall rules (sdodson@redhat.com)
- Remove double evaluate_groups include. (abutcher@redhat.com)
- a-o-i: Write proxy variables (smunilla@redhat.com)
- Add support for Openstack based persistent volumes (sbaubeau@redhat.com)
- Fixes for flannel configuration. (abutcher@redhat.com)
- Initialize facts for all hosts. (abutcher@redhat.com)
- Fix version (sdodson@redhat.com)
- Fix cli_docker_additional_registries being erased during upgrade.
  (dgoodwin@redhat.com)
- Unmask atomic-openshift-master on uninstall (sdodson@redhat.com)
- Add *.retry to gitignore. (abutcher@redhat.com)
- Move modify_yaml up into top level library directory (sdodson@redhat.com)
- Enable dnsmasq on all hosts (sdodson@redhat.com)
- Fixed the credentials (vishal.patil@nuagenetworks.net)
- Remove vars_files on play includes for byo, scaleup and restart playbooks.
  (abutcher@redhat.com)
- Ensure ansible version greater than 1.9.4 (abutcher@redhat.com)
- Add oo_merge_hostvars filter for merging host & play variables.
  (abutcher@redhat.com)
- Replace hostvars with vars for openshift env facts when ansible >= v2.
  (abutcher@redhat.com)
- Add system:image-auditor role to ManageIQ SA (mtayer@redhat.com)
- Added extra install dependency on OSX (leenders.gert@gmail.com)
- Check and unmask iptables/firewalld. (abutcher@redhat.com)
- Default os_firewall_use_firewalld to false in os_firewall and remove
  overrides. (abutcher@redhat.com)
- listen on all interfaces (sdodson@redhat.com)
- Fix configuration of dns_ip (sdodson@redhat.com)
- Fix markdown in roles/openshift_metrics/README.md (cben@redhat.com)
- use stat module instead of shell module and ls to check for rpm-ostree
  (jdetiber@redhat.com)
-  fix openstack template (sjenning@redhat.com)
- Remove duplicate oauth_template fact. (abutcher@redhat.com)
- Cleanup various deprecation warnings. (abutcher@redhat.com)
- Make NetworkManager failure friendlier (sdodson@redhat.com)
- README Updates (detiber@gmail.com)
- Remove deprecated online playbooks/roles (jdetiber@redhat.com)
- fix up variable references remove "online" support from bin/cluster
  (jdetiber@redhat.com)
- Remove Ops specific ansible-tower aws playbooks (jdetiber@redhat.com)
- Fix inventory syntaxe (florian.lambert@enovance.com)
- Add openshift_docker_hosted_registry_insecure option (andrew@andrewklau.com)
- additional fixes (jdetiber@redhat.com)
- Fix templating issue with logging role (jdetiber@redhat.com)
- BuildDefaults are a kube admission controller not an openshift admission
  controller (sdodson@redhat.com)
- a-o-i: More friendly proxy questions (smunilla@redhat.com)
- update tenand_id typo in example file (jialiu@redhat.com)
- Update hosts.ose.example (jialiu@redhat.com)
- update tenand_id typo in example file (jialiu@redhat.com)
- Update repos per inventory before upgrading (sdodson@redhat.com)
- Fix openshift_generate_no_proxy_hosts boolean (sdodson@redhat.com)
- Fix openshift_generate_no_proxy_hosts examples (sdodson@redhat.com)
- Fix inventory properties with raw booleans, again... (dgoodwin@redhat.com)
- Allow containerized deployment of dns role (jprovazn@redhat.com)

* Mon May 09 2016 Brenton Leanhardt <bleanhar@redhat.com> 3.0.89-1
- Use yum swap to downgrade docker (sdodson@redhat.com)

* Fri May 06 2016 Brenton Leanhardt <bleanhar@redhat.com> 3.0.88-1
- Open port 53 whenever we're unsure of version (sdodson@redhat.com)
- Fix unsafe boolean handling on use_dnsmasq (sdodson@redhat.com)

* Wed Apr 27 2016 Troy Dawson <tdawson@redhat.com> 3.0.87-1
- a-o-i-: Allow empty proxy (smunilla@redhat.com)
- a-o-i: Populate groups for openshift_facts (smunilla@redhat.com)
- Replace sudo with become when accessing deployment_vars.
  (abutcher@redhat.com)
- Port lookup plugins to ansible v2. (abutcher@redhat.com)
- Add masterConfig.volumeConfig.dynamicProvisioningEnabled (sdodson@redhat.com)

* Tue Apr 26 2016 Brenton Leanhardt <bleanhar@redhat.com> 3.0.86-1
- Don't set empty HTTP_PROXY, HTTPS_PROXY, NO_PROXY values (sdodson@redhat.com)
- a-o-i tests: Update attended tests for proxy (smunilla@redhat.com)
- Move portal_net from openshift_common to openshift_facts.
  (abutcher@redhat.com)
- Apply openshift_common to all masters prior to creating certificates for
  portal_net. (abutcher@redhat.com)
- Access portal_net in common facts. (abutcher@redhat.com)
- Add support for setting identity provider custom values (jdetiber@redhat.com)
- port filter_plugins to ansible2 (tob@butter.sh)
- a-o-i: Update prompt when asking for proxy (smunilla@redhat.com)
- a-o-i: UI additions for proxies (smunilla@redhat.com)

* Mon Apr 25 2016 Troy Dawson <tdawson@redhat.com> 3.0.85-1
- Fix backward compat for osm_default_subdomain (jdetiber@redhat.com)
- Replace deprecated sudo with become. (abutcher@redhat.com)
- Fix image version handling for v1.2.0-rc1 (sdodson@redhat.com)
- Pod must be recreated for the upgrade (bleanhar@redhat.com)
- openshift_etcd_facts should rely on openshift_facts not openshift_common
  (jdetiber@redhat.com)
- Sort and de-dupe no_proxy list (sdodson@redhat.com)
- openshift-metrics: adding duration and resolution options
  (efreiber@redhat.com)
- Changed service account creation to ansible (vishal.patil@nuagenetworks.net)
- As per https://github.com/openshift/openshift-
  ansible/issues/1795#issuecomment-213873564, renamed openshift_node_dnsmasq to
  openshift_use_dnsmasq where applicable. Fixes 1795 (donovan@switchbit.io)
- Add global proxy configuration (sdodson@redhat.com)
- remove duplicate register: (tob@butter.sh)

* Fri Apr 22 2016 Troy Dawson <tdawson@redhat.com> 3.0.84-1
- Fix for docker not present (jdetiber@redhat.com)
- Reconcile roles in additive-only mode on upgrade (jliggitt@redhat.com)
- Set etcd_hostname and etcd_ip for masters w/ external etcd.
  (abutcher@redhat.com)

* Thu Apr 21 2016 Troy Dawson <tdawson@redhat.com> 3.0.83-1
- a-o-i: Correct bug with default storage host (smunilla@redhat.com)
- Only add new sccs (bleanhar@redhat.com)
- Fix bug after portal_net move from master to common role.
  (dgoodwin@redhat.com)
- Sync latest content (sdodson@redhat.com)
- Use xpaas 1.3.0-1, use enterprise content for metrics (sdodson@redhat.com)
- Support configurable admin user and password for the enterprise Prefix
  changes for admin and password with nuage_master (abhat@nuagenetworks.net)

* Wed Apr 20 2016 Troy Dawson <tdawson@redhat.com> 3.0.82-1
- Use a JSON list for docker log options. (dgoodwin@redhat.com)
- Fix legacy cli_docker_* vars not migrating. (dgoodwin@redhat.com)
- Fix use of older image tag version during upgrade. (dgoodwin@redhat.com)
- Remove etcd_interface variable. Remove openshift_docker dependency from the
  etcd role. (abutcher@redhat.com)
- Use openshift_hostname/openshift_ip values for etcd configuration and
  certificates. (abutcher@redhat.com)
- added new openshift-metrics service (j.david.nieto@gmail.com)
- Translate legacy facts within the oo_openshift_env filter.
  (abutcher@redhat.com)
- Remove empty facts from nested dictionaries. (abutcher@redhat.com)
- Fix router selector fact migration and match multiple selectors when counting
  nodes. (abutcher@redhat.com)
- Fixing the spec for PR 1734 (bleanhar@redhat.com)
- Add openshift_use_dnsmasq (sdodson@redhat.com)
- Promote portal_net to openshift.common, add kube_svc_ip (sdodson@redhat.com)
- Add example inventories to docs, install docs by default (sdodson@redhat.com)
- Fix use of JSON inventory vars with raw booleans. (dgoodwin@redhat.com)
- cleanup roles after roles move to openshift-tools (jdiaz@redhat.com)
- Reference Setup for Origin and Ose from up-to-date docs.openshift.[com|org]
  instead of local README_[origin|OSE].md (jchaloup@redhat.com)

* Mon Apr 18 2016 Brenton Leanhardt <bleanhar@redhat.com> 3.0.81-1
- IMAGE_PREFIX=openshift3/ for enterprise logging/metrics (sdodson@redhat.com)
- a-o-i: Don't assume storage on 1st master (smunilla@redhat.com)
- Bug 1320829 - Handle OSE 3.0 installs (bleanhar@redhat.com)

* Fri Apr 15 2016 Troy Dawson <tdawson@redhat.com> 3.0.80-1
- Refactor docker failed state cleanup (sdodson@redhat.com)
- Support mixed RPM/container installs (bleanhar@redhat.com)
- The openshift_docker role must set the version facts for containerized
  installs (bleanhar@redhat.com)
- start it, check for failure, reset it, start again (sdodson@redhat.com)
- Enable docker before potentially resetting the failure (sdodson@redhat.com)
- Fix mappingMethod option in identity provider. (abutcher@redhat.com)
- Support setting imagePolicyConfig JSON in inventory. (dgoodwin@redhat.com)

* Tue Apr 12 2016 Brenton Leanhardt <bleanhar@redhat.com> 3.0.79-1
- Bug 1324728 - Ansible should not downgrade docker when installing 3.2
  containerized env (bleanhar@redhat.com)
- Fixing non-HA master restart conditional (bleanhar@redhat.com)
- Fetching the current version a little more carefully (bleanhar@redhat.com)
- Make sure Docker is restarted after we have correctly configured the
  containerized systemd units (bleanhar@redhat.com)
- use RestartSec to avoid default rate limit in systemd (bleanhar@redhat.com)
- Convert image_tag on masters (smunilla@redhat.com)
- Installs and upgrades from authenticated registries are not supported for now
  (bleanhar@redhat.com)
- Handle cases where the pacemaker variables aren't set (bleanhar@redhat.com)
- Containerized installs on RHEL were downgrading docker unnecessarily
  (bleanhar@redhat.com)

* Tue Apr 12 2016 Troy Dawson <tdawson@redhat.com> 3.0.78-1
- Add support for creating secure router. (abutcher@redhat.com)

* Mon Apr 11 2016 Troy Dawson <tdawson@redhat.com> 3.0.77-1
- Fix a docker-storage sysconfig bug. (dgoodwin@redhat.com)
- update bootstrap-fedora to include python2-firewall for F24+
  (maxamillion@fedoraproject.org)
- Merge openshift_env hostvars. (abutcher@redhat.com)
- Add openshift_hosted_facts role and remove hosted facts from
  openshift_common. (abutcher@redhat.com)

* Fri Apr 08 2016 Troy Dawson <tdawson@redhat.com> 3.0.76-1
- a-o-i: Support openshift_image_tag (smunilla@redhat.com)
- Bug 1324729 - Import xPaas image streams failed during 3.2 installation
  (bleanhar@redhat.com)
- Test docker_version_result.stdout when determining if docker should be
  installed/downgraded. (abutcher@redhat.com)

* Thu Apr 07 2016 Troy Dawson <tdawson@redhat.com> 3.0.75-1
- First attempt at oadm router module (kwoodson@redhat.com)
- Remove openshift_common dep from openshift_storage_nfs (abutcher@redhat.com)
- Add cloudprovider config dir to docker options. (abutcher@redhat.com)
- Check for kind in cloudprovider facts prior to accessing.
  (abutcher@redhat.com)

* Wed Apr 06 2016 Brenton Leanhardt <bleanhar@redhat.com> 3.0.74-1
- Add support for configuring oauth templates. (dgoodwin@redhat.com)
- Add support for templating master admissionConfig. (dgoodwin@redhat.com)

* Wed Apr 06 2016 Troy Dawson <tdawson@redhat.com> 3.0.73-1
- Replace unused Dockerfile with one used for official builds.
  (dgoodwin@redhat.com)
- Update for zbx_user refresh (kwoodson@redhat.com)
- Docker 1.9 is actually cool starting in origin 1.1.4 (sdodson@redhat.com)
- Unmask services (bleanhar@redhat.com)
- XPAAS v1.3 for OSE 3.2 (sdodson@redhat.com)
- XPAAS 1.3 content for OSE 3.1 (sdodson@redhat.com)
- Bug 1322788 - The IMAGE_VERSION wasn't added to atomic-openshift-master-api
  and atomic-openshift-master-controllers (bleanhar@redhat.com)
- Bug 1323123 - upgrade failed to containerized OSE on RHEL Host without ose3.2
  repo (bleanhar@redhat.com)
- Write inventory to same directory as quick install config.
  (dgoodwin@redhat.com)
- Add --gen-inventory command to atomic-openshift-installer.
  (dgoodwin@redhat.com)

* Tue Apr 05 2016 Troy Dawson <tdawson@redhat.com> 3.0.72-1
- when docker is installed, make it 1.8.2 to avoid issues (mwoodson@redhat.com)
- Downgrade to docker 1.8.2 if installing OSE < 3.2 (sdodson@redhat.com)
- Pacemaker is unsupported for 3.2 (bleanhar@redhat.com)
- Fixing regexp.  Periods are no longer allowed (kwoodson@redhat.com)
- We require docker 1.9 for the 3.2 upgrade (bleanhar@redhat.com)

* Mon Apr 04 2016 Troy Dawson <tdawson@redhat.com> 3.0.71-1
- Fixed oc_edit by requiring name and content (kwoodson@redhat.com)
- add higher severity trigger if no heartbeat for 1 hour (jdiaz@redhat.com)
- Yedit enhancements (kwoodson@redhat.com)

* Fri Apr 01 2016 Brenton Leanhardt <bleanhar@redhat.com> 3.0.70-1
- Enable Ansible ssh pipelining to speedup deployment (lhuard@amadeus.com)
- Allow for overriding scheduler config (jdetiber@redhat.com)
- a-o-i: Add 3.2 to list of supported versions (smunilla@redhat.com)
- a-o-i: Support for unattended upgrades (smunilla@redhat.com)
- a-o-i: More flexible upgrade mappings (smunilla@redhat.com)
- a-o-i: OSE/AEP 3.2 product option (smunilla@redhat.com)
- a-o-i: Error out early if callback_facts is None (smunilla@redhat.com)

* Thu Mar 31 2016 Brenton Leanhardt <bleanhar@redhat.com> 3.0.69-1
- Bug 1320829 - Ensure docker installed for facts (jdetiber@redhat.com)
- Bug 1322788 - The IMAGE_VERSION wasn't added to atomic-openshift-master-api
  and atomic-openshift-master-controllers (bleanhar@redhat.com)
- Fixed generate header. (kwoodson@redhat.com)
- Bug 1322335 - The package name is wrong for rpm upgrade (bleanhar@redhat.com)
- Add AWS cloud provider support. (abutcher@redhat.com)

* Wed Mar 30 2016 Troy Dawson <tdawson@redhat.com> 3.0.68-1
- Moving generation of ansible module side by side with module.
  (kwoodson@redhat.com)
- Bug 1322338 - The upgrade should keep the option insecure-
  registry=172.30.0.0/16 (bleanhar@redhat.com)

* Tue Mar 29 2016 Troy Dawson <tdawson@redhat.com> 3.0.67-1
- The systemd unit for atomic-openshift-master wasn't not being created
  (bleanhar@redhat.com)
- Use openshift.master.ha instead of duplicating the logic
  (bleanhar@redhat.com)
- Workaround for authenticated registries (bleanhar@redhat.com)
- First pass at systemd unit refactor (bleanhar@redhat.com)
- fix the key name for the dynamic item of avalable (zhizhang@zhizhang-laptop-
  nay.redhat.com)
- make docker service want ose containerized services (sjenning@redhat.com)

* Mon Mar 28 2016 Troy Dawson <tdawson@redhat.com> 3.0.66-1
- Fixed error message to add valid yaml (kwoodson@redhat.com)
- added admin binary varibale usage as well as specifying kubeconfig copy to be
  used (jkwiatko@redhat.com)
- Sync latest db-templates and qucikstart-templates (sdodson@redhat.com)
- adding playbook (jkwiatko@redhat.com)
- Tested of refactored code (jkwiatko@redhat.com)
- fix some typo (zhizhang@use-tower1.ops.rhcloud.com)
- add the total and available space item (zhizhang@use-tower1.ops.rhcloud.com)
- add dynamic pv count (zhizhang@use-tower1.ops.rhcloud.com)
- revised and restructured logging role (jkwiatko@redhat.com)
- Adding openshift_efk role (jkwiatko@redhat.com)
- Attempt to fix error validating when extraScopes and extraAuthorizeParameters
  are not present (jdetiber@redhat.com)

* Thu Mar 24 2016 Troy Dawson <tdawson@redhat.com> 3.0.65-1
- Adding deployment config and refactored. (kwoodson@redhat.com)
- ManageIQ SA: Adding image-puller role (efreiber@redhat.com)

* Wed Mar 23 2016 Troy Dawson <tdawson@redhat.com> 3.0.64-1
- Latest cli updates from generated files (kwoodson@redhat.com)
- Add /dev to node containers (sdodson@redhat.com)
- Fix indention (whearn@redhat.com)
- Support setting local storage perFSGroup quota in node config.
  (dgoodwin@redhat.com)
- Fix line break (whearn@redhat.com)
- Lock down permissions on named certificates (elyscape@gmail.com)
- Add namespace flag to oc create (whearn@redhat.com)

* Mon Mar 21 2016 Kenny Woodson <kwoodson@redhat.com> 3.0.63-1
- Modified group selectors for muliple clusters per account
  (kwoodson@redhat.com)

* Fri Mar 18 2016 Troy Dawson <tdawson@redhat.com> 3.0.62-1
- Yaml editor first attempt (kwoodson@redhat.com)
- libvirt cluster variables cleanup (pep@redhat.com)

* Thu Mar 17 2016 Troy Dawson <tdawson@redhat.com> 3.0.61-1
- Bug 1317755 - Set insecure-registry for internal registry by default
  (jdetiber@redhat.com)

* Wed Mar 16 2016 Brenton Leanhardt <bleanhar@redhat.com> 3.0.60-1
- Fall back to deployment_type in openshift_facts. (abutcher@redhat.com)
- Fixing undefined variable check (kwoodson@redhat.com)
- Fix path to cacert on /healthz/ready check (sdodson@redhat.com)
- Load environment files in containerized installs (sdodson@redhat.com)
- change type to value_type (zhizhang@zhizhang-laptop-nay.redhat.com)
- change time from int to float (zhizhang@zhizhang-laptop-nay.redhat.com)
- change the check time from 1 hour to 2 hour (zhizhang@zhizhang-laptop-
  nay.redhat.com)
- add item of time cost a app build and app create (zhizhang@zhizhang-laptop-
  nay.redhat.com)
- add trigger for app creation with build process (zhizhang@zhizhang-laptop-
  nay.redhat.com)
- add key of openshift.master.app.build.create (zhizhang@zhizhang-laptop-
  nay.redhat.com)

* Wed Mar 16 2016 Brenton Leanhardt <bleanhar@redhat.com> 3.0.59-1
- Only mask etcd service for containerized installls when it's installed
  (sdodson@redhat.com)
- Provide cacert when performing health checks (abutcher@redhat.com)

* Tue Mar 15 2016 Kenny Woodson <kwoodson@redhat.com> 3.0.58-1
- Group selector feature added (kwoodson@redhat.com)
- nfs: replace yum with dnf (efreiber@redhat.com)
- Move common common facts to openshift_facts (jdetiber@redhat.com)
- perform oc client config tasks only once when ansible_ssh_user is root
  (jdetiber@redhat.com)
- OSE/Origin < 3.2/1.2 should not get Docker 1.9 (sdodson@redhat.com)

* Mon Mar 14 2016 Brenton Leanhardt <bleanhar@redhat.com> 3.0.57-1
- Docker stderr can break this script if ansible executes it remotely
  (bleanhar@redhat.com)
- Handle HA master case (bleanhar@redhat.com)
- Bug 1315564 - Containerized installs require a running environment
  (bleanhar@redhat.com)
- Updating the docker registry variables to use the new name
  (bleanhar@redhat.com)
- Bug 1316761 - Skip the available version check if openshift_image_tag is
  defined. (bleanhar@redhat.com)
- Ansible module to manage secrets for openshift api (kwoodson@redhat.com)

* Mon Mar 14 2016 Kenny Woodson <kwoodson@redhat.com> 3.0.56-1
- Updating our metadata tooling to work without env (kwoodson@redhat.com)
- improve ordering of systemd units (jdetiber@redhat.com)
- Docker role refactor (jdetiber@redhat.com)
- Ensure is_containerized is cast as bool. (abutcher@redhat.com)
- Sync latest to v1.2 (sdodson@redhat.com)
- Sync with latest image stream and templates (sdodson@redhat.com)
- Allow origin version to be passed in as an argument (sdodson@redhat.com)
- Add support for Openstack integration (sbaubeau@redhat.com)
- Expose log level on the monitor (abhat@nuagenetworks.net)
- openshift_facts: Safe cast additional bools (smunilla@redhat.com)
- openshift-ansible: Wrap boolean facts (smunilla@redhat.com)
- fixed copr releasers file (twiest@redhat.com)
- Libvirt provider fixes (jdetiber@redhat.com)
- Support log level configuration for plugin (abhat@nuagenetworks.net)

* Wed Mar 09 2016 Brenton Leanhardt <bleanhar@redhat.com> 3.0.55-1
- Bug 1315564 - upgrade to ose3.2 failed on Atomic Hosts (bleanhar@redhat.com)
- Bug 1315563 - Upgrade failed to containerized install OSE 3.1 on RHEL
  (bleanhar@redhat.com)
- a-o-i: Fix NFS storage tests (smunilla@redhat.com)
- First attempt at NFS setup (smunilla@redhat.com)
- reverting back to pre-pulling the master image (bleanhar@redhat.com)
- Use /healthz/ready when verifying api (abutcher@redhat.com)
- Formatting error (Viet.atx@gmail.com)
- Introduce origin-metrics playbook (vnguyen@redhat.com)

* Tue Mar 08 2016 Brenton Leanhardt <bleanhar@redhat.com> 3.0.54-1
- Bug 1315563 - stdout IO redirection wasn't working as expected over SSH
  connections (bleanhar@redhat.com)
- Bug 1315637 - The docker wasn't upgraded on node during upgrade
  (bleanhar@redhat.com)
- Bug 1315564 - upgrade to ose3.2 failed on Atomic Hosts (bleanhar@redhat.com)
- Fix issue when there are no infra nodes (lhuard@amadeus.com)
- Stop the etcd container during uninstall (bleanhar@redhat.com)

* Mon Mar 07 2016 Brenton Leanhardt <bleanhar@redhat.com> 3.0.53-1
- Don't enable cockpit-ws for containerized installs (bleanhar@redhat.com)
- Support openshift_image_tag (bleanhar@redhat.com)
- Set g_new_master_hosts in upgrade playbooks. (abutcher@redhat.com)
- Add setting for configuring nofile limit for haproxy (jdetiber@redhat.com)

* Mon Mar 07 2016 Joel Diaz <jdiaz@redhat.com> 3.0.52-1
- fixed monitoring containers to restart (sten@redhat.com)
- Lock down generated certs dir (sdodson@redhat.com)
- package up lib_zabbix into its own subpackage (jdiaz@redhat.com)

* Fri Mar 04 2016 Brenton Leanhardt <bleanhar@redhat.com> 3.0.51-1
- Bug 1314645 - Upgrade failed with "One or more undefined variables 'dict
  object' has no attribute 'stdout'" (bleanhar@redhat.com)
- EBS storage does not support Recycle (sedgar@redhat.com)
- Remove cockpit and kubernetes-client packages in uninstall playbook.
  (abutcher@redhat.com)
- Update README_origin.md (trond.hapnes@gmail.com)
- Add cockpit-docker package by default (nakayamakenjiro@gmail.com)

* Thu Mar 03 2016 Brenton Leanhardt <bleanhar@redhat.com> 3.0.50-1
- change lib_zabbix's import to new pathing (jdiaz@redhat.com)
- upgrade README fixes (bleanhar@redhat.com)
- A few images weren't being uninstalled (bleanhar@redhat.com)
- Adding support for v1.2 examples (bleanhar@redhat.com)
- Adding templates for v1.2 (bleanhar@redhat.com)
- Adding verify_upgrade_version variable for upgrade debugging
  (bleanhar@redhat.com)
- Correctly set the image tag for containerized installs (and upgrades)
  (bleanhar@redhat.com)
- Adding newly required variable (bleanhar@redhat.com)
- Updating the containerized cli wrapper to work for both docker 1.8 and 1.9
  (bleanhar@redhat.com)
- uninstall the QE images (bleanhar@redhat.com)
- First past at the upgrade process (bleanhar@redhat.com)
- Check for is_containerized value when setting binary locations.
  (abutcher@redhat.com)
- Bug 1313169 - Ansible installer tries to enable etcd_container service even
  though containerized=false (bleanhar@redhat.com)
- Fix logging infra template version mismatch. (dgoodwin@redhat.com)
- Changes required for Nuage monitor REST server
  (vishal.patil@nuagenetworks.net)
- disable http-server-close option (jdetiber@redhat.com)
- change [HEAL] to [Heal] to match with v2 (jdiaz@redhat.com)
- Increase maxconn settings for haproxy lb (jdetiber@redhat.com)

* Tue Mar 01 2016 Matt Woodson <mwoodson@redhat.com> 3.0.49-1
- fixed error in awsutil.py (mwoodson@redhat.com)

* Tue Mar 01 2016 Matt Woodson <mwoodson@redhat.com> 3.0.48-1
- ohi: added subtype searching (mwoodson@redhat.com)
- make heal remote actions generic for all [HEAL] triggers (jdiaz@redhat.com)
- added extra steps to ensure docker starts up (mwoodson@redhat.com)
- role_removal: docker_storage;  This is the old way, no longer used
  (mwoodson@redhat.com)
- role: added docker_storage_setup (mwoodson@redhat.com)
- Use inventory_hostname for openshift master certs to sync.
  (abutcher@redhat.com)
- Adding a symlink to making loading the examples more convenient
  (bleanhar@redhat.com)
- docs: Explain a bit more how to expand Atomic Host rootfs
  (walters@verbum.org)
- a-o-i: Rename osm_default_subdomain (smunilla@redhat.com)
- Updating tito config for OSE 3.2 (bleanhar@redhat.com)
- Synchronize master kube configs (abutcher@redhat.com)
- added os_utils, os_reboot_server role; removed containerization stuff from
  the updated (mwoodson@redhat.com)
- Add warnings to bin/cluster and READMEs (abutcher@redhat.com)
- Add host subnet length example. (abutcher@redhat.com)
- Upgrade -1510 to CentOS-7-x86_64-GenericCloud-1602. (cben@redhat.com)
- Pin down CentOS-7-x86_64-GenericCloud-1510.qcow2.xz version, which the
  checksum currently expects (#1384). (cben@redhat.com)
- Change is_atomic to is_containerized (florian.lambert@enovance.com)
- Rename variable to openshift_master_default_subdomain with backwards
  compatibility. (jstuever@redhat.com)
- lib_dyn: more updates to the lib_dyn module. Made the TTL more flexible
  (mwoodson@redhat.com)
- remote heal action for OVS down (jdiaz@redhat.com)
- Pass registry claim to openshift_registry. (abutcher@redhat.com)
- Refactor - increase retries instead of delay in "Wait for Node Registration"
  (david.mat@archimiddle.com)
- Better diagnostic messages when an OpenStack heat stack creation fails
  (lhuard@amadeus.com)
- made some changes to lib_dyn update (mwoodson@redhat.com)
- Increase timeout on Wait for Node Registration (david.mat@archimiddle.com)
- Fix typo in oscp (agrimm@redhat.com)
- Add correct parsing of ec2_security_groups env variable
  (david.mat@archimiddle.com)
- changed oso_host_monitoring to use the oo_ vars (twiest@redhat.com)
- Add quotes around src argument to support paths with spaces
  (david.mat@archimiddle.com)
- Add missing is_atomic condition on upgrade package
  (florian.lambert@enovance.com)
- configure debug_level for master and node from cli (jawed.khelil@amadeus.com)
- remove version requirement from etcd, shouldn't be needed anymore
  (maxamillion@fedoraproject.org)
- Add ansible.cfg to .gitignore (jdetiber@redhat.com)
- added node-secgroup to master_nodes (j.david.nieto@gmail.com)
- Document setting the VPC subnet (puiterwijk@redhat.com)
- Update the AMIs used in README_AWS (puiterwijk@redhat.com)
- Add byo examples for network cidr and api/console ports.
  (abutcher@redhat.com)
- Add openshift_docker roles to master/node scaleup. (abutcher@redhat.com)
- Fail when master.master_count descreases or master.ha changes.
  (abutcher@redhat.com)
- Protected facts. (abutcher@redhat.com)
- Add modify_yaml module. (abutcher@redhat.com)
- Re-arrange scaleup playbooks. (abutcher@redhat.com)
- Move additional master configuration into a separate master playbook.
  (abutcher@redhat.com)
- Generate each master's certificates separately. (abutcher@redhat.com)
- Add new_masters to scaleup playbook. (abutcher@redhat.com)

* Wed Feb 24 2016 Brenton Leanhardt <bleanhar@redhat.com> 3.0.47-1
- a-o-i: Double safety check on master_lb (smunilla@redhat.com)
- a-o-i: Better method for identifying master_lb (smunilla@redhat.com)

* Tue Feb 23 2016 Brenton Leanhardt <bleanhar@redhat.com> 3.0.46-1
- a-o-i: Exception checking around master_lb (smunilla@redhat.com)

* Mon Feb 22 2016 Brenton Leanhardt <bleanhar@redhat.com> 3.0.45-1
- Do not monitor for etcd watchers (mmahut@redhat.com)
- remove old master registry item/triggers (jdiaz@redhat.com)
- a-o-i: Redo logic for detecting master_lb (smunilla@redhat.com)
- Fix 1.2 version check (jdetiber@redhat.com)
- Fix pv/c creation failed_when. (abutcher@redhat.com)
- Rename variable to delete temporary file, add configurable path.
  (hrosnet@redhat.com)
- Add /var/log to containerized node mounts (sdodson@redhat.com)
- Add extra parameters for S3 registry: delete file, create bucket.
  (hrosnet@redhat.com)
- Don't make config files world readable (sdodson@redhat.com)
- Fix requiring state and providing a default (rharriso@redhat.com)
- bind in /etc/origin/node for non-master monitoring to be able to talk with
  master (jdiaz@redhat.com)
- a-o-i: pylint fixes related to too-long lines (smunilla@redhat.com)

* Wed Feb 17 2016 Brenton Leanhardt <bleanhar@redhat.com> 3.0.44-1
- create registry items/triggers under Openshift Node (jdiaz@redhat.com)
- a-o-i: Change method for counting master_lb as installed
  (smunilla@redhat.com)

* Tue Feb 16 2016 Brenton Leanhardt <bleanhar@redhat.com> 3.0.43-1
- Add default to state param (rharriso@redhat.com)
- Add type to record_type param (rharriso@redhat.com)
- Add types to module params (rharriso@redhat.com)
- Adding examples to the dyn_record module (rharriso@redhat.com)
- add item to track docker-registry pings (jdiaz@redhat.com)
- Handle case where the user already had access to the scc
  (bleanhar@redhat.com)
- Refactoring the add-scc-to-user logic (bleanhar@redhat.com)
- Apply openshift_docker to nodes during scaleup. (abutcher@redhat.com)
- Change etcd deamon name for atomic-host (florian.lambert@enovance.com)

* Tue Feb 16 2016 Joel Diaz <jdiaz@redhat.com> 3.0.42-1
- Add gce softlink for openshift-ansible-bin

* Mon Feb 15 2016 Brenton Leanhardt <bleanhar@redhat.com> 3.0.41-1
- Bug 1308411 - Fail to install OSE 3.0 for no add-scc-to-user command
  (bleanhar@redhat.com)
- Add openshift_docker_options to append arbitrary options to
  /etc/sysconfig/docker OPTIONS (sdodson@redhat.com)
- oo_filter: added custom fitler to return hosts group info
  (mwoodson@redhat.com)
- add gce softlink for openshift-ansible-bin RPM (jdiaz@redhat.com)
- a-o-i: Count nativeha hosts as "installed" for scaleup (smunilla@redhat.com)
- a-o-i: Add master_routingconfig_subdomain to PERSIST_SETTINGS
  (smunilla@redhat.com)
- Bug 1308412 - Fail to install containerized HA master env on RHEL7
  (bleanhar@redhat.com)
- Bug 1308314 - Failed to continue installation when pressing CTRL-C
  (bleanhar@redhat.com)
- Updating the 3.1.1 router to match the new liveness probe configuration
  (bleanhar@redhat.com)
- Don't automatically give additional permissions to all OAuth users on upgrade
  (jliggitt@redhat.com)
- Fix adhoc boostrap fedora playbook (jdetiber@redhat.com)
- Fix libvirt cluster creation (lhuard@amadeus.com)
- Add missing `type` node labels on OpenStack and libvirt (lhuard@amadeus.com)
- a-o-i: Prompts to allow minor upgrades (smunilla@redhat.com)
- conditionalize loopback config on v >= 3.2/1.2 (jdetiber@redhat.com)
- Fixes pv/pvc creation for latest builds (jdetiber@redhat.com)
- Bug 1302970 - update script does not patch router if name is different from
  default (bleanhar@redhat.com)
- Fix loopback cluster name, context name, and user (jdetiber@redhat.com)
- Changes for new Nuage RPMS (vishal.patil@nuagenetworks.net)
- Make the GCE image_name and the machine_type configurable from the CLI
  (lhuard@amadeus.com)
- Better structure the output of the list playbook (lhuard@amadeus.com)
- Fix issue when there are no infra nodes (lhuard@amadeus.com)
- Remove fluentd_master and fluentd_node roles. (abutcher@redhat.com)
- Remove etcd up checks from fluentd_master. (abutcher@redhat.com)

* Thu Feb 11 2016 Brenton Leanhardt <bleanhar@redhat.com> 3.0.40-1
- Bug 1306665 - [metrics] update metrics-deployer template to use latest image
  versions (bleanhar@redhat.com)
- Add organizations attribute to github identity provider (jdetiber@redhat.com)
- use correct dict key (jdiaz@redhat.com)
- handle being passed an empty group list (jdiaz@redhat.com)
- fix default value (jdetiber@redhat.com)
- removed notscheduleable trigger, it just makes noise in its current
  incarnation (sten@redhat.com)
- trigger on two successive bad pid counts (jdiaz@redhat.com)
- added nodes not ready and nodes not schedulable triggers (sten@redhat.com)
- Enable selection of kubeproxy mode (vishal.patil@nuagenetworks.net)
- add default storage plugins to 'origin' deployment_type
  (rvanveelen@tremorvideo.com)
- added nodes not ready and nodes not schedulable triggers (sten@redhat.com)
- Don't mask master service on atomic. (abutcher@redhat.com)
- update defaults and examples w/ iscsi plugin (rvanveelen@tremorvideo.com)
- add iscsi storage_plugin dependency (rvanveelen@tremorvideo.com)
- Add gte check for 3.2, update version checks to gte (jdetiber@redhat.com)
- Specify default namespace when creating router (pat2man@gmail.com)
- add missing connection:local (jdetiber@redhat.com)
- consolidate oo_first_master post-config a bit, fix some roles that use
  openshift_facts without declaring a dependency (jdetiber@redhat.com)
- openshift_serviceaccounts updates (jdetiber@redhat.com)
- Fix infra_node deployment (jdetiber@redhat.com)
- changed registry checks to alert based on number of registries with problems
  (sten@redhat.com)
- Fix a bug with existing CNAME records (rharriso@redhat.com)
- Fix HA typo in example AEP/OSE/Origin inventories (adellape@redhat.com)
- Updated the key for app create (kwoodson@redhat.com)
- Add missing atomic- and openshift-enterprise (pep@redhat.com)
- Fix enabling iptables for latest rhel versions (jdetiber@redhat.com)
- Make pod_eviction_timeout configurable from cli (jawed.khelil@amadeus.com)

* Tue Feb 09 2016 Brenton Leanhardt <bleanhar@redhat.com> 3.0.39-1
- Bug 1304150 - Can't upgrade atomic-openshift to specified version
  (bleanhar@redhat.com)
- Mask master service when using native ha (jdetiber@redhat.com)
- aoi: Safer check for master_routingconfig_subdomain (smunilla@redhat.com)
- Add a DNS server on OpenStack clusters (lhuard@amadeus.com)
- renamed /etc/openshift to /etc/origin (sten@redhat.com)
- gitignore : .tag* (atom editor tag files) (sdodson@redhat.com)
- Add an early check to ensure that node names resolve to an interface on the
  host (sdodson@redhat.com)
- Allow compression option to be set to empty for non compressed QCow images
  Support tgz and gzip compressed images (akram@free.fr)
- Replace status_changed bool (abutcher@redhat.com)
- Improve docs and consistency of setting the ssh_user (jdetiber@redhat.com)
- remove outdated comments (jdetiber@redhat.com)
- add etcd hosts for gce playbooks (jdetiber@redhat.com)
- GCE cloud provider updates (jdetiber@redhat.com)
- Remove extra nfs configuration. (abutcher@redhat.com)
- Do not apply the etcd_certificates role during node playbook.
  (abutcher@redhat.com)
- Add g_new_node_hosts to cluster_hosts. (abutcher@redhat.com)
- Updating examples to use /etc/origin/master/htpasswd (jstuever@redhat.com)
- Refactor registry storage options. (abutcher@redhat.com)
- Additional overrides for cloud provider playbooks (jdetiber@redhat.com)
- Bring first etcd server up before others. (dgoodwin@redhat.com)

* Tue Feb 02 2016 Brenton Leanhardt <bleanhar@redhat.com> 3.0.38-1
- aoi: Ask for osm_default_subdomain in interactive mode (smunilla@redhat.com)
- add item to hold number of stray OVS rules found/removed (jdiaz@redhat.com)
- changed adhoc playbook to match new host monitoring container
  (mwoodson@redhat.com)
- Multi-master fixes for provider playbooks (jdetiber@redhat.com)
- zabbix: added master local api items and triggers (mwoodson@redhat.com)
- Added docs around oo_nodes_with_label (jdetiber@redhat.com)
- fix for terminate (jdetiber@redhat.com)
- Fix node tags for aws provider (jdetiber@redhat.com)
- use yaml for loading lable info instead of json (jdetiber@redhat.com)
- infra_node fixes (jdetiber@redhat.com)
- removing extraneous comments (rharriso@redhat.com)
- Remove commented lines and fix pylint check (rharriso@redhat.com)
- Cleaning up the dyn ansible module for merging (rharriso@redhat.com)
- Fix missing bool filter (sdodson@redhat.com)
- Sync platest imagestreams (sdodson@redhat.com)
- Fixing last pylint error (rharriso@redhat.com)
- Fix hostname for aws cloud provider (jdetiber@redhat.com)
- Fixing pylint errors (rharriso@redhat.com)
- Give openvswitch container some time to start (jprovazn@redhat.com)
- s3_registry no filter named 'lookup' (florian.lambert@enovance.com)
- WIP adding the lib_dyn role for the dyn_record module (rharriso@redhat.com)

* Fri Jan 29 2016 Kenny Woodson <kwoodson@redhat.com> 3.0.37-1
- Adding ip address option (kwoodson@redhat.com)
- Enable cockpit when not is_atomic. (abutcher@redhat.com)
- Explicitly restart the atomic node service after configuring it for nuage
  (vishal.patil@nuagenetworks.net)
- Fix for bug 1298 (vishal.patil@nuagenetworks.net)
- fixing logic for skipping symlinks (kwoodson@redhat.com)
- Allow to have custom bucket name and region (florian.lambert@enovance.com)
- Add inventory example for logrotate_scripts (abutcher@redhat.com)
- Minor readme cleanup for Bug 1271566 (bleanhar@redhat.com)
- fix template trigger calc (jdiaz@redhat.com)
- Configure logrotate on atomic. (abutcher@redhat.com)
- Comparing zbx_host interfaces and removing duplicate hostgroup_names
  (kwoodson@redhat.com)
- Dockerfile: Require pyOpenSSL (gscrivan@redhat.com)
- replace yum with dnf (spartacus06@gmail.com)
- Install cockpit, logrotate and fluentd unless host is atomic.
  (abutcher@redhat.com)
- zabbix: added the skydns items and triggers (mwoodson@redhat.com)
- fix pkg_version (spinolacastro@gmail.com)
- Expose data_dir (spinolacastro@gmail.com)
- Fix checking for update package availability (nikolai@prokoschenko.de)
- Fix oo_pretty_print_cluster following the renaming of `env` into `clusterid`
  (lhuard@amadeus.com)
- Ensure openssl present for etcd_ca (jdetiber@redhat.com)
- Update Docs and test for testing ansible version (jdetiber@redhat.com)
- Add Nuage support to openshift ansible (vishpat@gmail.com)
- Updating for host monitoring HA masters (kwoodson@redhat.com)
- adhoc s3 registry - add auth part in the registry config sample
  (gael.lambert@enovance.com)
- Move the `is_atomic` check from `update_repos_and_packages.yml` to
  `rhel_subscribe` (lhuard@amadeus.com)
- Increase OpenStack stack creation/deletion timeout (lhuard@amadeus.com)

* Mon Jan 25 2016 Kenny Woodson <kwoodson@redhat.com> 3.0.36-1
- Fixing awsutil to support aliases and v3 (kwoodson@redhat.com)
- Fail when master restart playbook finds no active masters rather than any
  failed masters. (abutcher@redhat.com)
- Skipping any symlinks for the yaml validation check (kwoodson@redhat.com)
- Added template for config loop. (twiest@redhat.com)
- Test validate_pcs_cluster input is basestring instead of str.
  (abutcher@redhat.com)
- Fix error when oo_masters_to_config is empty (jdetiber@redhat.com)
- Update inventory examples for console customization (spinolacastro@gmail.com)
- Expose console config for customization (spinolacastro@gmail.com)
- oso_host_monitoring: added environment as a var to the host monitoring
  systemd script (mwoodson@redhat.com)
- Check master certificates during upgrade. (abutcher@redhat.com)
- Use haproxy frontend port for os_firewall. (abutcher@redhat.com)
- Fix native master api sysconfig. (abutcher@redhat.com)
- Enable kubernetes master config of podEvictionTimeout from ansible
  (jstuever@redhat.com)
- Fix wrapper pathing for non-root user install. (abutcher@redhat.com)
- Remove camel case for bin/cluster addNodes (jdetiber@redhat.com)
- Update cluster_hosts.yml for cloud providers (jdetiber@redhat.com)
- Removing ruby scripts and replacing with python. (kwoodson@redhat.com)
- Fixed a logic bug and yaml load (kwoodson@redhat.com)
- Fixing yaml validation in python.  Inputs behave differently as does glob
  (kwoodson@redhat.com)
- oso_monitoring: add the zabbix libs (mwoodson@redhat.com)
- Removing removing scripts and moving to python. (kwoodson@redhat.com)
- add ability to disable ztriggers and disable new container dns check
  (jdiaz@redhat.com)
- Remove default disable of SDN for GCE (jdetiber@redhat.com)
- Fix hardcoded api_port in openshift_master_cluster (jdetiber@redhat.com)
- Use local address for loopback kubeconfig (jdetiber@redhat.com)
- consolidate steps and cleanup template dir (jdetiber@redhat.com)
- v3_0_to_v3_1_upgrade: Remove is_atomic check for upgrades
  (smunilla@redhat.com)
- v3_0_to_v3_1_upgrade: Copy tasks rather than including from the playbook
  (smunilla@redhat.com)
- v3_0_to_v3_1_upgrade: Install storage packages (smunilla@redhat.com)
- Controllers_port and firewall rules (spinolacastro@gmail.com)
- Fix bind address/port when isn't default (spinolacastro@gmail.com)
- Add ability to disable os_firewall (jdetiber@redhat.com)

* Mon Jan 18 2016 Brenton Leanhardt <bleanhar@redhat.com> 3.0.35-1
- added the lib_timedate role (mwoodson@redhat.com)
- added chrony (mwoodson@redhat.com)
- added oso_moniotoring tools role (mwoodson@redhat.com)
- Improve pacemaker 'is-active' check. (abutcher@redhat.com)

* Mon Jan 18 2016 Brenton Leanhardt <bleanhar@redhat.com> 3.0.34-1
- clean up too-many-branches / logic (jdiaz@redhat.com)
- atomic-openshift-installer: add containerized to inventory
  (smunilla@redhat.com)
- Add 'unknown' to possible output for the is-active check.
  (abutcher@redhat.com)
- Fix cluster_method conditional in master restart playbook.
  (abutcher@redhat.com)
- Use IdentityFile instead of PrivateKey (donovan.muller@gmail.com)
- atomic-openshift-installer: Remove containerized install for 3.0
  (smunilla@redhat.com)
- Host group should be OSEv3 not OSv3 (donovan.muller@gmail.com)
- Remove pause after haproxy start (abutcher@redhat.com)
- Ensure nfs-utils installed for non-atomic hosts. (abutcher@redhat.com)

* Fri Jan 15 2016 Brenton Leanhardt <bleanhar@redhat.com> 3.0.33-1
- Configure nodes which are also masters prior to nodes in containerized
  install. (abutcher@redhat.com)
- Call attention to openshift_master_rolling_restart_mode variable in restart
  prompt. (abutcher@redhat.com)
- Added anchors for rules in style_guide.adoc in order to make it easier to
  reference specific rules in PRs. (twiest@redhat.com)
- Update ec2.ini (jdetiber@redhat.com)

* Thu Jan 14 2016 Brenton Leanhardt <bleanhar@redhat.com> 3.0.32-1
- Uninstall remove containerized wrapper and symlinks (abutcher@redhat.com)

* Thu Jan 14 2016 Brenton Leanhardt <bleanhar@redhat.com> 3.0.31-1
- Check api prior to starting node. (abutcher@redhat.com)
- added anchors (twiest@redhat.com)

* Wed Jan 13 2016 Joel Diaz <jdiaz@redhat.com> 3.0.30-1
- Add -A and detail --v3 flags

* Wed Jan 13 2016 Brenton Leanhardt <bleanhar@redhat.com> 3.0.29-1
- 3.1.1 upgrade playbook (bleanhar@redhat.com)
- Updated help menu for v3 flag (kwoodson@redhat.com)
- Add wait in between api and controllers start for native ha.
  (abutcher@redhat.com)
- atomic-openshift-installer: Error handling for unicode hostnames
  (smunilla@redhat.com)
- Update api verification. (abutcher@redhat.com)
- Add a Verify API Server handler that waits for the API server to become
  available (sdodson@redhat.com)
- Add -A parameter to forward ssh agent (jdiaz@redhat.com)
- Validate pacemaker cluster members. (abutcher@redhat.com)
- Removed atomic host check (kwoodson@redhat.com)
- Add is_containerized inputs to nosetests. (abutcher@redhat.com)
- Add wait for API before starting controllers w/ native ha install.
  (abutcher@redhat.com)
- Fix for to_padded_yaml filter (jdetiber@redhat.com)
- - sqashed to one commit (llange@redhat.com)
- Switch to using hostnamectl as it works on atomic and rhel7
  (sdodson@redhat.com)
- Update rolling restart playbook for pacemaker support. Replace fail with a
  warn and prompt if running ansible from a host that will be rebooted. Re-
  organize playbooks. (abutcher@redhat.com)
- Implement simple master rolling restarts. (dgoodwin@redhat.com)
- re-enable containerize installs (sdodson@redhat.com)
- Set portal net in master playbook (jdetiber@redhat.com)
- Set the cli image to match osm_image in openshift_cli role
  (sdodson@redhat.com)
- atomic-openshift-installer: Populate new_nodes group (smunilla@redhat.com)
- Always pull docker images (sdodson@redhat.com)

* Mon Jan 11 2016 Kenny Woodson <kwoodson@redhat.com> 3.0.28-1
- added the rhe7-host-monitoring service file (mwoodson@redhat.com)
- Fixing tab completion for latest metadata changes (kwoodson@redhat.com)
- Removing some internal hostnames (bleanhar@redhat.com)
- Fixing tab completion for latest metadata changes (kwoodson@redhat.com)
- Make bin/cluster able to spawn OSE 3.1 clusters (lhuard@amadeus.com)
- oso_host_monitoring role: removed the f22 and zagg client, replaced it with
  oso-rhel7-host-monitoring container (mwoodson@redhat.com)

* Fri Jan 08 2016 Kenny Woodson <kwoodson@redhat.com> 3.0.27-1
- Update to metadata tooling. (kwoodson@redhat.com)
- Fix VM drive cleanup during terminate on libvirt (lhuard@amadeus.com)

* Fri Jan 08 2016 Brenton Leanhardt <bleanhar@redhat.com> 3.0.26-1
- Bug 1296388 - fixing typo (bleanhar@redhat.com)

* Thu Jan 07 2016 Brenton Leanhardt <bleanhar@redhat.com> 3.0.25-1
- Bug 1296388 - The playbook still configure ManageIQ when
  openshift_use_manageiq is false (bleanhar@redhat.com)
- Add a banner to CLI wrapper instructing users that it's only for
  bootstrapping (sdodson@redhat.com)
- Rename env into clusterid and add environment in the OpenStack VMs tags
  (lhuard@amadeus.com)
- Fix terminate.yml on OpenStack (lhuard@amadeus.com)
- Install gluster and ceph packages when containerized but not atomic
  (sdodson@redhat.com)
- Update openshift_facts config_base for Online deployments (whearn@redhat.com)
- Fix multi-word arguments & cli wrapper stdin plumbing (sdodson@redhat.com)
- Improve 3.1/1.1 upgrade check (jdetiber@redhat.com)

* Thu Jan 07 2016 Brenton Leanhardt <bleanhar@redhat.com> 3.0.24-1
- Setting relative paths in the upgrade playbooks wasn't working
  (bleanhar@redhat.com)

* Wed Jan 06 2016 Brenton Leanhardt <bleanhar@redhat.com> 3.0.23-1
- Move extra secret validations into openshift_facts. (abutcher@redhat.com)
- Remove not is_containerized restriction on storage plugin includes.
  (abutcher@redhat.com)
- We can't enable manageiq for installations less than OSE 3.1 or Origin 1.1
  (bleanhar@redhat.com)
- Fix RHN subscription by explicitly attaching to the right pool
  (lhuard@amadeus.com)
- openshift_facts validation (abutcher@redhat.com)
- Secrets validation. (abutcher@redhat.com)
- Clean up idempotency issues with session secrets. (abutcher@redhat.com)

* Wed Jan 06 2016 Kenny Woodson <kwoodson@redhat.com> 3.0.22-1
- playbook for restarting SDN (jdiaz@redhat.com)
- Stop haproxy and remove package during uninstall. (abutcher@redhat.com)
- Group name as per hosts.origin.example (donovan.muller@gmail.com)
- I believe the ami id changed since the initial documentation was created for
  AWS deployment (rcook@redhat.com)

* Tue Jan 05 2016 Brenton Leanhardt <bleanhar@redhat.com> 3.0.21-1
- Fix osm_controller_args and osm_api_server_args settings.
  (abutcher@redhat.com)
- Fix error in byo cluster_hosts.yml (jdetiber@redhat.com)
- Cleanup and fixes for cluster_id change (jdetiber@redhat.com)
- Fix typo in etcd service status fact. (abutcher@redhat.com)
- Removing environment and env tags. (kwoodson@redhat.com)
- Add node kubelet args to inventory examples. (abutcher@redhat.com)
- Adding ManageIQ service account by default (efreiber@redhat.com)
- Fixes typo assigning docker_service_status_changed which leads to
  misinterpretation in handler. (eric.mountain@amadeus.com)
- Fix restart handlers. (abutcher@redhat.com)
- Remove lb from docker hosts. (abutcher@redhat.com)
- Install iptables, iptables-services when not is_aotmic (sdodson@redhat.com)
- Install all xpaas streams when enabled (sdodson@redhat.com)
- add the necessary URLs for logging and metrics
  (git001@users.noreply.github.com)
- Link to Tito Home Page is Broken (lloy0076@adam.com.au)
- Conditionalize for 3.1.1/1.1.1 (abutcher@redhat.com)
- Use notify for workaround controllers unit. (abutcher@redhat.com)
- change dns triggers to average (jdiaz@redhat.com)
- add item/trigger for dns tests on all currently running containers
  (jdiaz@redhat.com)
- Add jboss-fuse/application-templates/fis-image-streams.json
  (sdodson@redhat.com)
- atomic-openshift-installer: Fix broken nosetest (smunilla@redhat.com)
- Update from jboss-openshift/application-templates ose-v1.2.0-1
  (sdodson@redhat.com)
- fix logic to tolerate occasional failures (jdiaz@redhat.com)
- Clean up versions.sh (sdodson@redhat.com)
- change ovs mount to /var/run/openvswitch will not require a container restart
  if openvswitch service is restarted (jdiaz@redhat.com)
- split zagg.server.processor.errors into separate heartbeat and metrics error
  items (needed since the scripts are split now). (twiest@redhat.com)
- quick installer tests (smunilla@redhat.com)
- atomic-openshift-installer: Remove HA hint for 3.0 install
  (smunilla@redhat.com)
- Add some guards to wait for images to be pulled before moving on
  (sdodson@redhat.com)
- Install httpd-tools when not is_atomic (sdodson@redhat.com)
- Properly set use_flannel fact (sbaubeau@redhat.com)
- Fix containerized variable (sdodson@redhat.com)
- Skip yum/dnf ops when is_containerized (sdodson@redhat.com)
- Move all docker config into openshift_docker to minimize docker restarts
  (sdodson@redhat.com)
- Create nfs host group with registry volume attachment. (abutcher@redhat.com)
- Add openshift_cli role (sdodson@redhat.com)
- pull docker images only if not already present (jdetiber@redhat.com)
- fixes (jdetiber@redhat.com)
- Containerization work by @sdodson (sdodson@redhat.com)
- Initial containerization work from @ibotty (tob@butter.sh)
- Add zabbix values to track docker container DNS results (jdiaz@redhat.com)
- Fix registry modification for new deployment types. (dgoodwin@redhat.com)
- Updates to ohi to pull cache if specified.  Also require version
  (kwoodson@redhat.com)
- Zabbix: added trigger to monitor app create over the last hour
  (mwoodson@redhat.com)
- added 'Template Zagg Server' (twiest@redhat.com)
- Fixes typo when setting facts to record whether master/node has been
  restarted already, to decide whether notify handler should do so or not.
  Currently, this causes random SDN network setup failures as openshift-node
  gets restarted while the setup script is running, and the subsequent start
  fails to configure the SDN because it thinks it's already done.
  (eric.mountain@amadeus.com)
- Change controllers service type to simple. (abutcher@redhat.com)
- Updating env-host-type to host patterns (kwoodson@redhat.com)
- Add note that Fedora 23+ is acceptable deployment target for origin
  (admiller@redhat.com)
- Enforce connection: local and become: no on all localhost plays
  (jdetiber@redhat.com)
- Use join for the uncompress command. (jsteffan@fedoraproject.org)
- Update for latest CentOS-7-x86_64-GenericCloud.  - Use xz compressed image  -
  Update sha256 for new image  - Update docs to reflect new settings
  (jsteffan@fedoraproject.org)

* Thu Dec 10 2015 Thomas Wiest <twiest@redhat.com> 3.0.20-1
- Revert "Automatic commit of package [openshift-ansible] release [3.0.20-1]."
  (twiest@redhat.com)
- Automatic commit of package [openshift-ansible] release [3.0.20-1].
  (twiest@redhat.com)
- Install base package in openshift_common for version facts
  (abutcher@redhat.com)
- Make the install of openshift_examples optional (jtslear@gmail.com)
- add support for remote command actions no support for anything but custom
  scripts at this time (jdiaz@redhat.com)
- Remove yum / dnf duplication (sdodson@redhat.com)
- Remove hacluster user during uninstall. (abutcher@redhat.com)
- Simplify session secrets overrides. (abutcher@redhat.com)
- Squash pcs install into one task. (abutcher@redhat.com)
- Bump ansible requirement to 1.9.4 (sdodson@redhat.com)

* Wed Dec 09 2015 Brenton Leanhardt <bleanhar@redhat.com> 3.0.19-1
- Fix version dependent image streams (sdodson@redhat.com)
- atomic-openshift-installer: Error handling on yaml loading
  (smunilla@redhat.com)
- Betterize AWS readme (jtslear@gmail.com)

* Tue Dec 08 2015 Brenton Leanhardt <bleanhar@redhat.com> 3.0.18-1
- Pass in and use first_master_ip as dnsIP for pre 3.1 nodes.
  (abutcher@redhat.com)
- Fix delete state (jdiaz@redhat.com)
- Require pyOpenSSL (sdodson@redhat.com)
- Update sync db-templates, image-streams, and quickstart-templates
  (sdodson@redhat.com)
- Clarify the preflight port check output (sdodson@redhat.com)
- Fix missing dependency version locking (sdodson@redhat.com)

* Tue Dec 08 2015 Brenton Leanhardt <bleanhar@redhat.com> 3.0.17-1
- Improving output when gathering facts (bleanhar@redhat.com)
- Bug 1287977 - Incorrect check output from atomic-openshift-installer when
  working with preconfigured load balancer (bleanhar@redhat.com)
- Add unique AEP, OSE, and Origin BYO inventories (sdodson@redhat.com)
- bring the docker udev workaround into openshift-ansible.git
  (jdiaz@redhat.com)
- Zabbix: put in a note about trigger prototype dependency
  (mwoodson@redhat.com)
- Zabbix: added dependency for inode disk check (mwoodson@redhat.com)
- Zabbix: added dependency for disk check (mwoodson@redhat.com)
- zabbix: removed ethernet graphs (mwoodson@redhat.com)
- Zabbix: added trigger dependencies to certain master checks
  (mwoodson@redhat.com)
- ManageIQ Service Account: added role for ManageIQ service account
  (efreiber@redhat.com)
- added the pv zabbix keys (mwoodson@redhat.com)
- Refactor dns options and facts. (abutcher@redhat.com)
- Fix openshift_facts playbook for yum/dnf changes (jdetiber@redhat.com)
- Configured master count should be 1 for pacemaker ha. (abutcher@redhat.com)
- Fedora changes: (admiller@redhat.com)
- Centralize etcd/schedulability logic for each host. (dgoodwin@redhat.com)
- added upgrade playbook for online (sedgar@redhat.com)
- Improved installation summary. (dgoodwin@redhat.com)
- Fix kubernetes service ip gathering. (abutcher@redhat.com)
- added docker registry cluster check (mwoodson@redhat.com)
- Add warning for HA deployments with < 3 dedicated nodes.
  (dgoodwin@redhat.com)
- Cleanup more schedulable typos. (dgoodwin@redhat.com)
- Fix validation for BasicAuthPasswordIdentityProvider (tschan@puzzle.ch)
- Fix ec2 instance type lookups (jdetiber@redhat.com)
- remove debug logging from scc/privileged patch command (jdetiber@redhat.com)
- Set api version for oc commands (jdetiber@redhat.com)
- 3.1 upgrade - use --api-version for patch commands (jdetiber@redhat.com)
- Fix bug when warning on no dedicated nodes. (dgoodwin@redhat.com)
- Suggest dedicated nodes for an HA deployment. (dgoodwin@redhat.com)
- Error out if no load balancer specified. (dgoodwin@redhat.com)
- Adjust requirement for 3 masters for HA deployments. (dgoodwin@redhat.com)
- Fixing 'unscheduleable' typo (bleanhar@redhat.com)
- Update IMAGE_PREFIX and IMAGE_VERSION values in hawkular template
  (nakayamakenjiro@gmail.com)
- Improved output when re-running after editing config. (dgoodwin@redhat.com)
- Print a system summary after adding each. (dgoodwin@redhat.com)
- Text improvements for host specification. (dgoodwin@redhat.com)
- Assert etcd section written for HA installs. (dgoodwin@redhat.com)
- Breakout a test fixture to reduce module size. (dgoodwin@redhat.com)
- Pylint touchups. (dgoodwin@redhat.com)
- Trim assertions in HA testing. (dgoodwin@redhat.com)
- Test unattended HA quick install. (dgoodwin@redhat.com)
- Don't prompt to continue during unattended installs. (dgoodwin@redhat.com)
- Block re-use of master/node as load balancer in attended install.
  (dgoodwin@redhat.com)
- Add -q flag to remove unwantend output (such as mirror and cache information)
  (urs.breu@ergon.ch)
- Uninstall: only restart docker on node hosts. (abutcher@redhat.com)
- Explicitly set schedulable when masters == nodes. (dgoodwin@redhat.com)
- Use admin.kubeconfig for get svc ip. (abutcher@redhat.com)
- Point enterprise metrics at registry.access.redhat.com/openshift3/metrics-
  (sdodson@redhat.com)
- Make sure that OpenSSL is installed before use (fsimonce@redhat.com)
- fixes for installer wrapper scaleup (jdetiber@redhat.com)
- addtl aws fixes (jdetiber@redhat.com)
- Fix failure when seboolean not present (jdetiber@redhat.com)
- fix addNodes.yml (jdetiber@redhat.com)
- more aws support for scaleup (jdetiber@redhat.com)
- start of aws scaleup (jdetiber@redhat.com)
- Improve scaleup playbook (jdetiber@redhat.com)
- Update openshift_repos to refresh package cache on changes
  (jdetiber@redhat.com)
- Add etcd nodes management in OpenStack (lhuard@amadeus.com)

* Tue Nov 24 2015 Brenton Leanhardt <bleanhar@redhat.com> 3.0.16-1
- Silencing pylint branch errors for now for the atomic-openshift-installer
  harness (bleanhar@redhat.com)
- Properly setting scheduleability for HA Master scenarios
  (bleanhar@redhat.com)
- added graphs (mwoodson@redhat.com)
- Rework setting of hostname (jdetiber@redhat.com)
- Fixed a bug in the actions.  It now supports changing opconditions
  (kwoodson@redhat.com)
- Conditionally set the nodeIP (jdetiber@redhat.com)
- Bug 1284991 - "atomic-openshift-installer uninstall" error when configuration
  file is missing. (bleanhar@redhat.com)
- Avoid printing the master and node totals in the add-a-node scenario
  (bleanhar@redhat.com)
- Fixing tests for quick_ha (bleanhar@redhat.com)
- Removing a debug line (bleanhar@redhat.com)
- atomic-openshift-installer: Fix lint issue (smunilla@redhat.com)
- Handling preconfigured load balancers (bleanhar@redhat.com)
- atomic-openshift-installer: Rename ha_proxy (smunilla@redhat.com)
- atomic-openshift-installer: Reverse version and host collection
  (smunilla@redhat.com)
- cli_installer_tests: Add test for unattended quick HA (smunilla@redhat.com)
- Breakup inventory writing (smunilla@redhat.com)
- Enforce 1 or 3 masters (smunilla@redhat.com)
- Add interactive test (smunilla@redhat.com)
- atomic-openshift-installer: HA for quick installer (smunilla@redhat.com)
- Adding zbx_graph support (kwoodson@redhat.com)
- Modified step params to be in order when passed as a list
  (kwoodson@redhat.com)
- Add serviceAccountConfig.masterCA during 3.1 upgrade (jdetiber@redhat.com)
- Use the identity_providers from openshift_facts instead of always using the
  inventory variable (jdetiber@redhat.com)
- Refactor master identity provider configuration (jdetiber@redhat.com)

* Fri Nov 20 2015 Kenny Woodson <kwoodson@redhat.com> 3.0.15-1
- Fixing clone group functionality.  Also separating extra_vars from
  extra_groups (kwoodson@redhat.com)
- Check the end result on bad config file (smunilla@redhat.com)
- Add some tests for a bad config (smunilla@redhat.com)
- atomic-openshift-installer: connect_to error handling (smunilla@redhat.com)
- atomic-openshift-installer: pylint fixes (smunilla@redhat.com)
- Replace map with oo_collect to support python-jinja2 <2.7
  (abutcher@redhat.com)
- Making the uninstall playbook more flexible (bleanhar@redhat.com)
- Install version dependent image streams for v1.0 and v1.1
  (sdodson@redhat.com)
- Do not update the hostname (jdetiber@redhat.com)
- Pylint fix for long line in cli docstring. (dgoodwin@redhat.com)
- Default to installing OSE 3.1 instead of 3.0. (dgoodwin@redhat.com)
- Fix tests on systems with openshift-ansible rpms installed.
  (dgoodwin@redhat.com)

* Thu Nov 19 2015 Brenton Leanhardt <bleanhar@redhat.com> 3.0.14-1
- added metric items to zabbix for openshift online (mwoodson@redhat.com)
- Updating usergroups to accept users (kwoodson@redhat.com)
- Differentiate machine types on GCE (master and nodes)
  (romain.dossin@amadeus.com)
- Uninstall - Remove systemd wants file for node (jdetiber@redhat.com)
- ec2 - force !requiretty for ssh_user (jdetiber@redhat.com)
- small tweaks for adding docker volume for aws master hosts
  (jdetiber@redhat.com)
- Created role to deploy ops host monitoring (jdiaz@redhat.com)
- Update certificate paths when 'names' key is provided. (abutcher@redhat.com)
- add a volume on master host, in AWS provisioning (chengcheng.mu@amadeus.com)
- First attempt at adding web scenarios (kwoodson@redhat.com)
- Use field numbers for all formats in bin/cluster for python 2.6
  (abutcher@redhat.com)
- atomic-openshift-installer: Correct single master case (smunilla@redhat.com)
- added copr-openshift-ansible releaser, removed old rel-eng stuff.
  (twiest@redhat.com)
- changed counter -> count (mwoodson@redhat.com)
- Updating zbx_item classes to support data types for bool.
  (kwoodson@redhat.com)
- Fix ec2 instance type override (jdetiber@redhat.com)
- updated my check to support the boolean data type (mwoodson@redhat.com)
- Add additive_facts_to_overwrite instead of overwriting all additive_facts
  (abutcher@redhat.com)
- added healthz check and more pod count checks (mwoodson@redhat.com)
- updating to the latest ec2.py (and re-patching with our changes).
  (twiest@redhat.com)
- atomic-openshift-installer: Temporarily restrict to single master
  (smunilla@redhat.com)
- openshift-ansible: Correct variable (smunilla@redhat.com)
- Refactor named certificates. (abutcher@redhat.com)
- atomic-openshift-utils: Version lock playbooks (smunilla@redhat.com)
- Add the native ha services and configs to uninstall (jdetiber@redhat.com)
- Bug 1282336 - Add additional seboolean for gluster (jdetiber@redhat.com)
- Raise lifetime to 2 weeks for dynamic AWS items (jdiaz@redhat.com)
- bin/cluster fix python 2.6 issue (jdetiber@redhat.com)
- cluster list: break host types by subtype (lhuard@amadeus.com)
- README_AWS: Add needed dependency (c.witt.1900@gmail.com)
- Fix invalid sudo command test (takayoshi@gmail.com)
- Docs: Fedora: Add missing dependencies and update to dnf. (public@omeid.me)
- Gate upgrade steps for 3.0 to 3.1 upgrade (jdetiber@redhat.com)
- added the tito and copr_cli roles (twiest@redhat.com)
- pylint openshift_facts (jdetiber@redhat.com)
- Update etcd default facts setting (jdetiber@redhat.com)
- Update master facts prior to upgrading incase facts are missing.
  (abutcher@redhat.com)
- pre-upgrade-check: differentiates between port and targetPort in output
  (smilner@redhat.com)
- Better structure the output of the list playbook (lhuard@amadeus.com)
- Add the sub-host-type tag to the libvirt VMs (lhuard@amadeus.com)
- atomic-openshift-installer: Update nopwd sudo test (smunilla@redhat.com)
- Fix pylint import errors for utils/test/. (dgoodwin@redhat.com)
- atomic-openshift-installer: Update prompts and help messages
  (smunilla@redhat.com)
- Dependencies need to be added when a create occurs on SLA object.
  (kwoodson@redhat.com)
- Test additions for cli_installer:get_hosts_to_install_on
  (bleanhar@redhat.com)
- adding itservice (kwoodson@redhat.com)
- remove netaddr dependency (tob@butter.sh)
- Add pyOpenSSL to dependencies for Fedora. (public@omeid.me)
- Vagrant RHEL registration cleanup (pep@redhat.com)
- RH subscription: optional satellite and pkg update (pep@redhat.com)

* Tue Nov 17 2015 Brenton Leanhardt <bleanhar@redhat.com> 3.0.13-1
- The aep3 images changed locations. (bleanhar@redhat.com)
- atomic-openshift-installer: Correct single master case (smunilla@redhat.com)
- atomic-openshift-installer: Temporarily restrict to single master
  (smunilla@redhat.com)

* Wed Nov 11 2015 Brenton Leanhardt <bleanhar@redhat.com> 3.0.12-1
- Sync with the latest image streams (sdodson@redhat.com)

* Wed Nov 11 2015 Brenton Leanhardt <bleanhar@redhat.com> 3.0.11-1
- Migrate xpaas content from pre v1.1.0 (sdodson@redhat.com)
- Import latest xpaas templates and image streams (sdodson@redhat.com)

* Wed Nov 11 2015 Brenton Leanhardt <bleanhar@redhat.com> 3.0.10-1
- Fix update error for templates that didn't previously exist
  (jdetiber@redhat.com)
- General cleanup of v3_0_to_v3_1/upgrade.yml (jdetiber@redhat.com)
- Add zabbix pieces to hold AWS S3 bucket stats (jdiaz@redhat.com)
- add ansible dep to vagrant doc (jdetiber@redhat.com)
- oo_filter: don't fail when attribute is not defined (tob@butter.sh)

* Wed Nov 11 2015 Brenton Leanhardt <bleanhar@redhat.com> 3.0.9-1
- Refactor upgrade playbook(s) (jdetiber@redhat.com)

* Tue Nov 10 2015 Scott Dodson <sdodson@redhat.com> 3.0.8-1
- Add origin-clients to uninstall playbook. (abutcher@redhat.com)
- examples: include logging and metrics infrastructure (lmeyer@redhat.com)
- Add separate step to enable services during upgrade. (dgoodwin@redhat.com)
- Update tests now that cli is not asking for rpm/container install
  (smunilla@redhat.com)
- atomic-openshift-installer: Remove question for container install
  (smunilla@redhat.com)
- Remove references to multi_ec2.py (jdetiber@redhat.com)
- 1279746: Fix leftover disabled features line in config template.
  (dgoodwin@redhat.com)
- 1279734: Ensure services are enabled after upgrade. (dgoodwin@redhat.com)
- Fix missing etcd_data_dir bug. (dgoodwin@redhat.com)
- Package the default ansible.cfg with atomic-openshift-utils.
  (dgoodwin@redhat.com)
- Add ldap auth identity provider to example inventory. (abutcher@redhat.com)
- Read etcd data dir from appropriate config file. (dgoodwin@redhat.com)
- atomic-openshift-installer: Generate inventory off hosts_to_run_on
  (smunilla@redhat.com)
- Various fixes related to connect_to (bleanhar@redhat.com)
- Remove upgrade playbook restriction on 3.0.2. (dgoodwin@redhat.com)
- Conditionals for flannel etcd client certs. (abutcher@redhat.com)
- New `iptablesSyncPeriod` field in node configuration (abutcher@redhat.com)
- Fix indentation on when (jdetiber@redhat.com)
- Bug 1278863 - Error using openshift_pkg_version (jdetiber@redhat.com)
- more cleanup of names (mwoodson@redhat.com)
- Missing conditionals for api/controller sysconfig. (abutcher@redhat.com)
- Updating the atomic-openshift-isntaller local connection logic for the
  connect_to addition. (bleanhar@redhat.com)
- cleaned up network checks (mwoodson@redhat.com)
- Minor upgrade improvements. (dgoodwin@redhat.com)
- Wait for cluster to recover after pcs resource restart. (abutcher@redhat.com)
- Bug 1278245 - Failed to add node to existing env using atomic-openshift-
  installer (bleanhar@redhat.com)
- remove debug statement (jdetiber@redhat.com)
- Fix removal of kubernetesMasterConfig.apiLevels (jdetiber@redhat.com)
- atomic-openshift-installer: Better specification of ansible connection point
  (smunilla@redhat.com)
- Fix issues related to upgrade packages being unavailable
  (jdetiber@redhat.com)
- added network checks.  also updated item prototype code to support more
  (mwoodson@redhat.com)
- Fix data_dir for 3.0 deployments (jdetiber@redhat.com)
- Fix apiLevels modifications (jdetiber@redhat.com)
- Fix creation of origin symlink when dir already exists. (dgoodwin@redhat.com)
- apiLevel changes (jdetiber@redhat.com)
- Write new config to disk after successful upgrade. (dgoodwin@redhat.com)
- Fix pylint errors with getting hosts to run on. (dgoodwin@redhat.com)
- Remove v1beta3 by default for kube_nfs_volumes (jdetiber@redhat.com)
- Add pre-upgrade script to be run on first master. (dgoodwin@redhat.com)
- Start to handle pacemaker ha during upgrade (abutcher@redhat.com)
- Fix lb group related errors (jdetiber@redhat.com)
- Fix file check conditional. (abutcher@redhat.com)
- Don't check for certs in data_dir just raise when they can't be found. Fix
  typo. (abutcher@redhat.com)
- exclude atomic-openshift-installer from bin subpackage (tdawson@redhat.com)
- add master_hostnames definition for upgrade (jdetiber@redhat.com)
- Additional upgrade enhancements (jdetiber@redhat.com)
- Handle backups for separate etcd hosts if necessary. (dgoodwin@redhat.com)
- Further upgrade improvements (jdetiber@redhat.com)
- Upgrade improvements (dgoodwin@redhat.com)
- Bug 1278243 - Confusing prompt from atomic-openshift-installer
  (bleanhar@redhat.com)
- Bug 1278244 - Previously there was no way to add a node in unattended mode
  (bleanhar@redhat.com)
- Revert to defaults (abutcher@redhat.com)
- Bug 1278244 - Incorrect node information gathered by atomic-openshift-
  installer (bleanhar@redhat.com)
- atomic-openshift-installer's unattended mode wasn't work with --force for all
  cases (bleanhar@redhat.com)
- Making it easier to use pre-release content (bleanhar@redhat.com)
- The uninstall playbook needs to remove /run/openshift-sdn
  (bleanhar@redhat.com)
- Various HA changes for pacemaker and native methods. (abutcher@redhat.com)
- Bug 1274201 - Fixing non-root installations if using a local connection
  (bleanhar@redhat.com)
- Bug 1274201 - Fixing sudo non-interactive test (bleanhar@redhat.com)
- Bug 1277592 - SDN MTU has hardcoded default (jdetiber@redhat.com)
- Atomic Enterprise/OpenShift Enterprise merge update (jdetiber@redhat.com)
- fix dueling controllers - without controllerLeaseTTL set in config, multiple
  controllers will attempt to start (jdetiber@redhat.com)
- default to source persistence for haproxy (jdetiber@redhat.com)
- hardcode openshift binaries for now (jdetiber@redhat.com)
- more tweaks (jdetiber@redhat.com)
- more tweaks (jdetiber@redhat.com)
- additional ha related updates (jdetiber@redhat.com)
- additional native ha changes (abutcher@redhat.com)
- Start of true master ha (jdetiber@redhat.com)
- Atomic Enterprise related changes. (avagarwa@redhat.com)
- Remove pacemaker bits. (abutcher@redhat.com)
- Override hosts deployment_type fact for version we're upgrading to.
  (dgoodwin@redhat.com)
- Pylint fixes for config upgrade module. (dgoodwin@redhat.com)
- Disable proxy cert config upgrade until certs being generated.
  (dgoodwin@redhat.com)
- remove debug line (florian.lambert@enovance.com)
- [roles/openshift_master_certificates/tasks/main.yml] Fix variable
  openshift.master.all_hostnames to openshift.common.all_hostnames
  (florian.lambert@enovance.com)
- Fix bug with not upgrading openshift-master to atomic-openshift-master.
  (dgoodwin@redhat.com)
- Adding aws and gce packages to ansible-inventory (kwoodson@redhat.com)
- Fix subpackage dependencies (jdetiber@redhat.com)
- Refactor common group evaluation to avoid duplication (jdetiber@redhat.com)
- common/openshift-cluster: Scaleup playbook (smunilla@redhat.com)
- Fix bug from module rename. (dgoodwin@redhat.com)
- Fix bug with default ansible playbook dir. (dgoodwin@redhat.com)
- Use the base package upgrade version so we can check things earlier.
  (dgoodwin@redhat.com)
- Skip fail if enterprise deployment type depending on version.
  (dgoodwin@redhat.com)
- Add debug output for location of etcd backup. (dgoodwin@redhat.com)
- Filter internal hostnames from the list of parsed names.
  (abutcher@redhat.com)
- Move config upgrade to correct place, fix node facts. (dgoodwin@redhat.com)
- Add custom certificates to serving info in master configuration.
  (abutcher@redhat.com)
- Add in proxyClientInfo if missing during config upgrade.
  (dgoodwin@redhat.com)
- Implement master-config.yaml upgrade for v1beta3 apiLevel removal.
  (dgoodwin@redhat.com)
- Fix installer upgrade bug following pylint fix. (dgoodwin@redhat.com)
- Document the new version field for installer config. (dgoodwin@redhat.com)
- Remove my username from some test data. (dgoodwin@redhat.com)
- Add a simple version for the installer config file. (dgoodwin@redhat.com)
- Pylint fix. (dgoodwin@redhat.com)
- Fix issue with master.proxy-client.{crt,key} and omit. (abutcher@redhat.com)
- initial module framework (jdetiber@redhat.com)
- Better info prior to initiating upgrade. (dgoodwin@redhat.com)
- Fix etcd backup bug with not-yet-created /var/lib/origin symlink
  (dgoodwin@redhat.com)
- Print info after upgrade completes. (dgoodwin@redhat.com)
- Automatically upgrade legacy config files. (dgoodwin@redhat.com)
- Remove devel fail and let upgrade proceed. (dgoodwin@redhat.com)
- Add utils subpackage missing dep on openshift-ansible-roles.
  (dgoodwin@redhat.com)
- Generate timestamped etcd backups. (dgoodwin@redhat.com)
- Add etcd_data_dir fact. (dgoodwin@redhat.com)
- Functional disk space checking for etcd backup. (dgoodwin@redhat.com)
- First cut at checking available disk space for etcd backup.
  (dgoodwin@redhat.com)
- Block upgrade if targetting enterprise deployment type. (dgoodwin@redhat.com)
- Change flannel registration default values (sbaubeau@redhat.com)
- Remove empty notify section (sbaubeau@redhat.com)
- Check etcd certs exist for flannel when its support is enabled
  (sbaubeau@redhat.com)
- Fix when neither use_openshift_sdn nor use_flannel are specified
  (sbaubeau@redhat.com)
- Generate etcd certificats for flannel when is not embedded
  (sbaubeau@redhat.com)
- Add missing 2nd true parameters to default Jinja filter (sbaubeau@redhat.com)
- Use 'command' module instead of 'shell' (sbaubeau@redhat.com)
- Add flannel modules documentation (sbaubeau@redhat.com)
- Only remove IPv4 address from docker bridge (sbaubeau@redhat.com)
- Remove multiple use_flannel fact definition (sbaubeau@redhat.com)
- Ensure openshift-sdn and flannel can't be used at the same time
  (sbaubeau@redhat.com)
- Add flannel support (sbaubeau@redhat.com)

* Wed Nov 04 2015 Kenny Woodson <kwoodson@redhat.com> 3.0.7-1
- added the %%util in zabbix (mwoodson@redhat.com)
- atomic-openshift-installer: Correct default playbook directory
  (smunilla@redhat.com)
- Support for gce (kwoodson@redhat.com)
- fixed a dumb naming mistake (mwoodson@redhat.com)
- added disk tps checks to zabbix (mwoodson@redhat.com)
- atomic-openshift-installer: Correct inaccurate prompt (smunilla@redhat.com)
- atomic-openshift-installer: Add default openshift-ansible-playbook
  (smunilla@redhat.com)
- ooinstall: Add check for nopwd sudo (smunilla@redhat.com)
- ooinstall: Update local install check (smunilla@redhat.com)
- oo-install: Support running on the host to be deployed (smunilla@redhat.com)
- Moving to Openshift Etcd application (mmahut@redhat.com)
- Add all the possible servicenames to openshift_all_hostnames for masters
  (sdodson@redhat.com)
- Adding openshift.node.etcd items (mmahut@redhat.com)
- Fix etcd cert generation when etcd_interface is defined (jdetiber@redhat.com)
- get zabbix ready to start tracking status of pcp (jdiaz@redhat.com)
- split inventory into subpackages (tdawson@redhat.com)
- changed the cpu alert to only alert if cpu idle more than 5x. Change alert to
  warning (mwoodson@redhat.com)
- Rename install_transactions module to openshift_ansible.
  (dgoodwin@redhat.com)
- atomic-openshift-installer: Text improvements (smunilla@redhat.com)
- Add utils subpackage missing dep on openshift-ansible-roles.
  (dgoodwin@redhat.com)
- Disable requiretty for only the openshift user (error@ioerror.us)
- Don't require tty to run sudo (error@ioerror.us)
- Attempt to remove the various interfaces left over from an install
  (bleanhar@redhat.com)
- Pulling latest gce.py module from ansible (kwoodson@redhat.com)
- Disable OpenShift features if installing Atomic Enterprise
  (jdetiber@redhat.com)
- Use default playbooks if available. (dgoodwin@redhat.com)
- Add uninstall subcommand. (dgoodwin@redhat.com)
- Add subcommands to CLI. (dgoodwin@redhat.com)
- Remove images options in oadm command (nakayamakenjiro@gmail.com)

* Fri Oct 30 2015 Kenny Woodson <kwoodson@redhat.com> 3.0.6-1
- Adding python-boto and python-libcloud to openshift-ansible-inventory
  dependency (kwoodson@redhat.com)
- Use more specific enterprise version for version_greater_than_3_1_or_1_1.
  (abutcher@redhat.com)
- Conditionalizing the support for the v1beta3 api (bleanhar@redhat.com)

* Thu Oct 29 2015 Kenny Woodson <kwoodson@redhat.com> 3.0.5-1
- Updating multi_ec2 to support extra_vars and extra_groups
  (kwoodson@redhat.com)
- Removing the template and doing to_nice_yaml instead (kwoodson@redhat.com)
- README_AEP.md: update instructions for creating router and registry
  (jlebon@redhat.com)
- README_AEP: Various fixes (walters@verbum.org)
- Fixing for extra_vars rename. (kwoodson@redhat.com)
- make storage_plugin_deps conditional on deployment_type (jdetiber@redhat.com)
- remove debugging pauses (jdetiber@redhat.com)
- make storage plugin dependency installation more flexible
  (jdetiber@redhat.com)
- Install storage plugin dependencies (jdetiber@redhat.com)

* Wed Oct 28 2015 Kenny Woodson <kwoodson@redhat.com> 3.0.4-1
- Removing spec files. (kwoodson@redhat.com)
- Updated example (kwoodson@redhat.com)
- Automatic commit of package [openshift-ansible-inventory] release [0.0.11-1].
  (kwoodson@redhat.com)
- Automatic commit of package [openshift-ansible-bin] release [0.0.21-1].
  (kwoodson@redhat.com)
- Automatic commit of package [openshift-ansible-inventory] release [0.0.10-1].
  (kwoodson@redhat.com)
- Automatic commit of package [openshift-ansible-bin] release [0.0.20-1].
  (kwoodson@redhat.com)
- Adding tito releasers configuration (bleanhar@redhat.com)
- Bug fixes for the uninstall playbook (bleanhar@redhat.com)
- Adding clone vars and groups. Renamed hostvars to extra_vars.
  (kwoodson@redhat.com)
- Start tracking docker info execution time (jdiaz@redhat.com)
- The uninstall playbook should remove the kubeconfig for non-root installs
  (bleanhar@redhat.com)
- Adding uninstall support for Atomic Host (bleanhar@redhat.com)
- add examples for SDN configuration (jdetiber@redhat.com)

* Tue Oct 27 2015 Troy Dawson <tdawson@redhat.com> 3.0.3-1
- Pylint fixes and ignores for incoming oo-install code. (dgoodwin@redhat.com)
- Pylint fixes (abutcher@redhat.com)
- Adding zabbix type and fixing zabbix agent vars (kwoodson@redhat.com)
- Add atomic-openshift-utils add atomic-openshift-utils to openshift-
  ansible.spec file (tdawson@redhat.com)
- Fix quotes (spinolacastro@gmail.com)
- Use standard library for version comparison. (abutcher@redhat.com)
- added docker info to the end of docker loop to direct lvm playbook.
  (twiest@redhat.com)
- Add missing quotes (spinolacastro@gmail.com)
- Adding Docker Log Options capabilities (epo@jemba.net)
- Move version greater_than_fact into openshift_facts (abutcher@redhat.com)
- Don't include proxy client cert when <3.1 or <1.1 (abutcher@redhat.com)
- Add proxy client certs to master config. (abutcher@redhat.com)
- Update imagestreams and quickstarts from origin (sdodson@redhat.com)
- Get default values from openshift_facts (spinolacastro@gmail.com)
- Cleanup (spinolacastro@gmail.com)
- Add missing inventory example (spinolacastro@gmail.com)
- Custom Project Config (spinolacastro@gmail.com)

* Mon Oct 19 2015 Troy Dawson <tdawson@redhat.com> 3.0.2-1
- Initial Package<|MERGE_RESOLUTION|>--- conflicted
+++ resolved
@@ -9,11 +9,7 @@
 %global __requires_exclude ^/usr/bin/ansible-playbook$
 
 Name:           openshift-ansible
-<<<<<<< HEAD
 Version:        3.6.126
-=======
-Version:        3.6.123.1003
->>>>>>> 002ceeb5
 Release:        1%{?dist}
 Summary:        Openshift and Atomic Enterprise Ansible
 License:        ASL 2.0
@@ -284,17 +280,6 @@
 
 
 %changelog
-<<<<<<< HEAD
-=======
-* Tue Jun 27 2017 Scott Dodson <sdodson@redhat.com> 3.6.123.1003-1
-- Generate loopback kubeconfig separately to preserve OpenShift CA certificate.
-  (abutcher@redhat.com)
-- registry: look for the oc executable in /usr/local/bin and ~/bin
-  (gscrivan@redhat.com)
-- router: look for the oc executable in /usr/local/bin and ~/bin
-  (gscrivan@redhat.com)
-- Retry docker startup once (sdodson@redhat.com)
-
 * Tue Jun 27 2017 Scott Dodson <sdodson@redhat.com> 3.6.123.1002-1
 - Fix typo in fluentd_secureforward_contents variable
   (Andreas.Dembach@dg-i.net)
@@ -334,7 +319,6 @@
 - Ensure that host pki tree is mounted in containerized components
   (sdodson@redhat.com)
 
->>>>>>> 002ceeb5
 * Fri Jun 23 2017 Jenkins CD Merge Bot <smunilla@redhat.com> 3.6.123-1
 - releases: enable build/push with multiple tags (lmeyer@redhat.com)
 - Update template examples for 3.6 (rteague@redhat.com)
